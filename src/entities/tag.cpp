#include "tag.h"
#include "notefolder.h"
#include <QDebug>
#include <QSqlDatabase>
#include <QSqlQuery>
#include <QSqlRecord>
#include <QSqlError>
#include <QSettings>
#include <algorithm>
#include <utils/misc.h>
#include <QStringBuilder>
#include <services/databaseservice.h>


Tag::Tag() :
    id(0), priority(0), parentId(0),
    _color(QColor()), name(QString()) {

  //  id = 0;
  //  name = "";
  //  priority = 0;
  //  parentId = 0;
  //  _color = QColor();
}

int Tag::getId() const {
    return this->id;
}

int Tag::getParentId() const {
    return this->parentId;
}

void Tag::setParentId(int id) {
    this->parentId = id;
}

QString Tag::getName() const {
    return this->name;
}

void Tag::setName(const QString &text) {
    this->name = text;
}

QColor Tag::getColor() const {
    return this->_color;
}

void Tag::setColor(const QColor &color) {
    this->_color = color;
}

int Tag::getPriority() const {
    return this->priority;
}

void Tag::setPriority(int value) {
    this->priority = value;
}

Tag Tag::fetch(int id) {
    QSqlDatabase db = DatabaseService::getNoteFolderDatabase();
    QSqlQuery query(db);

    Tag tag;

    query.prepare(QStringLiteral("SELECT * FROM tag WHERE id = :id"));
    query.bindValue(QStringLiteral(":id"), id);

    if (!query.exec()) {
        qWarning() << __func__ << ": " << query.lastError();
    } else if (query.first()) {
        tag.fillFromQuery(query);
    }

    DatabaseService::closeDatabaseConnection(db, query);

    return tag;
}

/**
 * Fetches a tag by name
 *
 * @param name
 * @param startsWith if true the tag only has to start with name
 * @return
 */
Tag Tag::fetchByName(QString name, bool startsWith) {
    QSqlDatabase db = DatabaseService::getNoteFolderDatabase();
    QSqlQuery query(db);
    Tag tag;
    QString sql = QStringLiteral("SELECT * FROM tag WHERE name ") %
            QString(startsWith ? QStringLiteral("LIKE") : QStringLiteral("="))
                    % " :name ORDER BY name";
    query.prepare(sql);

    if (startsWith) {
        name += QStringLiteral("%");
    }

    query.bindValue(QStringLiteral(":name"), name);

    if (!query.exec()) {
        qWarning() << __func__ << ": " << query.lastError();
    } else if (query.first()) {
        tag.fillFromQuery(query);
    }

    DatabaseService::closeDatabaseConnection(db, query);

    return tag;
}

Tag Tag::fetchByName(const QString &name, int parentId) {
    QSqlDatabase db = DatabaseService::getNoteFolderDatabase();
    QSqlQuery query(db);
    Tag tag;

    query.prepare(QStringLiteral("SELECT * FROM tag WHERE name = :name AND "
                          "parent_id = :parent_id"));
    query.bindValue(QStringLiteral(":name"), name.toLower());
    query.bindValue(QStringLiteral(":parent_id"), parentId);

    if (!query.exec()) {
        qWarning() << __func__ << ": " << query.lastError();
    } else if (query.first()) {
        tag.fillFromQuery(query);
    }

    DatabaseService::closeDatabaseConnection(db, query);

    return tag;
}

int Tag::countAll() {
    QSqlDatabase db = DatabaseService::getNoteFolderDatabase();
    QSqlQuery query(db);

    query.prepare(QStringLiteral("SELECT COUNT(*) AS cnt FROM tag"));

    if (!query.exec()) {
        qWarning() << __func__ << ": " << query.lastError();
    } else if (query.first()) {
        int result = query.value(QStringLiteral("cnt")).toInt();
        DatabaseService::closeDatabaseConnection(db, query);

        return result;
    }

    DatabaseService::closeDatabaseConnection(db, query);

    return 0;
}

/**
 * Removes the tag, their children and its note link items
 */
bool Tag::remove() const {
    QSqlDatabase db = DatabaseService::getNoteFolderDatabase();
    QSqlQuery query(db);

    // remove the tag
    query.prepare(QStringLiteral("DELETE FROM tag WHERE id = :id"));
    query.bindValue(QStringLiteral(":id"), id);

    if (!query.exec()) {
        qWarning() << __func__ << ": " << query.lastError();
        DatabaseService::closeDatabaseConnection(db, query);
        return false;
    } else {
        // remove all children tags
        Q_FOREACH(const Tag &tag, fetchAllByParentId(id)) {
                tag.remove();
            }

        QSqlDatabase _db = DatabaseService::getNoteFolderDatabase();
        QSqlQuery _query(_db);

        // remove the note tag links
        _query.prepare(QStringLiteral("DELETE FROM noteTagLink WHERE tag_id = :id"));
        _query.bindValue(QStringLiteral(":id"), id);

        if (!_query.exec()) {
            qWarning() << __func__ << ": " << _query.lastError();
            DatabaseService::closeDatabaseConnection(_db, _query);

            return false;
        } else {
            DatabaseService::closeDatabaseConnection(_db, _query);
            return true;
        }
    }
}

Tag Tag::tagFromQuery(const QSqlQuery& query) {
    Tag tag;
    tag.fillFromQuery(query);
    return tag;
}

bool Tag::fillFromQuery(const QSqlQuery& query) {
    this->id = query.value(QStringLiteral("id")).toInt();
    this->name = query.value(QStringLiteral("name")).toString();
    this->priority = query.value(QStringLiteral("priority")).toInt();
    this->parentId = query.value(QStringLiteral("parent_id")).toInt();

    QString colorName = query.value(colorFieldName()).toString();
    this->_color = colorName.isEmpty() ? QColor() : QColor(colorName);

    return true;
}

QList<Tag> Tag::fetchAll() {
    QSqlDatabase db = DatabaseService::getNoteFolderDatabase();
    QSqlQuery query(db);

    QList<Tag> tagList;

    //query.prepare("SELECT * FROM tag ORDER BY priority ASC, name ASC");
    /*
     * We want to select all relevant fields from the tag table. (AS renames the
     * columns in the output table -- to be sure they have the same names as in the
     * original query, e.g. t.id = id). Since we want them ordered by time of use,
     * also consider the noteTagLink table and join it on the tag id. (Now we get rows
     * | tag.id | tag.updated | link.created | ... | for each tag (with
     * link.created = NULL, if it is not yet linked to a note) and additional rows
     * for each link of a tag after the first as an intermediate result.) Now the
     * CASE ... END selects only the highest created / updated date. At this
     * point there can still be multiple lines with the same tag.id, hence we GROUP BY
     * that to get rid of them and are only interested in the latest / max() created
     * time of every group, which can now be used to sort the result by.
     *
    */
    query.prepare(QStringLiteral("SELECT t.id as id, t.name as name, t.priority as priority, max( "
                      "CASE "
                          "WHEN l.created > t.updated THEN l.created "
                          "ELSE t.updated "
                      "END "
                  ") AS created, t.parent_id as parent_id, "
                  "t.color as color, t.dark_color as dark_color "
                  "FROM tag t LEFT JOIN noteTagLink l ON t.id = l.tag_id "
                  "GROUP BY t.name "
                  "ORDER BY created DESC"));
    if (!query.exec()) {
        qWarning() << __func__ << ": " << query.lastError();
    } else {
        for (int r = 0; query.next(); r++) {
            Tag tag = tagFromQuery(query);
            tagList.append(tag);
        }
    }

    DatabaseService::closeDatabaseConnection(db, query);

    return tagList;
}

QList<Tag> Tag::fetchAllByParentId(int parentId, const QString& sortBy) {
    QSqlDatabase db = DatabaseService::getNoteFolderDatabase();
    QSqlQuery query(db);
    QList<Tag> tagList;

    //query.prepare("SELECT * FROM tag WHERE parent_id = :parentId ORDER BY "
    //                      "priority ASC, name ASC");
    /*
     * See fetchAll(), except we are only interested in tags with a specific parent_id.
    */
    query.prepare(QStringLiteral("SELECT t.id as id, t.name as name, t.priority as priority, max( "
                      "CASE "
                          "WHEN l.created > t.updated THEN l.created "
                          "ELSE t.updated "
                      "END "
                  ") AS created, t.parent_id as parent_id, "
                  "t.color as color, t.dark_color as dark_color "
                  "FROM tag t LEFT JOIN noteTagLink l ON t.id = l.tag_id "
                  "WHERE parent_id = :parentId "
                  "GROUP BY t.name "
                  "ORDER BY ") % sortBy);
    query.bindValue(QStringLiteral(":parentId"), parentId);

    if (!query.exec()) {
        qWarning() << __func__ << ": " << query.lastError();
    } else {
        for (int r = 0; query.next(); r++) {
            Tag tag = tagFromQuery(query);
            tagList.append(tag);
        }
    }

    DatabaseService::closeDatabaseConnection(db, query);

    return tagList;
}

/**
 * Fetches a list of all tags recursively by a parent id
 * The tag of the parent id is also included in the list
 *
 * @param parentId
 * @return
 */
QList<Tag> Tag::fetchRecursivelyByParentId(int parentId) {
    QList<Tag> tagList = QList<Tag>() << fetch(parentId);

    Q_FOREACH(const Tag &tag, fetchAllByParentId(parentId)) {
            tagList << fetchRecursivelyByParentId(tag.getId());
        }

    return tagList;
}

/**
 * Checks if taggingShowNotesRecursively is set
 */
bool Tag::isTaggingShowNotesRecursively() {
    QSettings settings;
    return settings.value(QStringLiteral("taggingShowNotesRecursively")).toBool();
}

int Tag::countAllParentId(int parentId) {
    QSqlDatabase db = DatabaseService::getNoteFolderDatabase();
    QSqlQuery query(db);

    query.prepare(QStringLiteral("SELECT COUNT(*) AS cnt FROM tag "
                          "WHERE parent_id = :parentId "));
    query.bindValue(QStringLiteral(":parentId"), parentId);

    if (!query.exec()) {
        qWarning() << __func__ << ": " << query.lastError();
    } else if (query.first()) {
        int result = query.value(QStringLiteral("cnt")).toInt();
        DatabaseService::closeDatabaseConnection(db, query);
        return result;
    }

    DatabaseService::closeDatabaseConnection(db, query);

    return 0;
}

/**
 * Checks if the current tag has a child with tagId
 */
bool Tag::hasChild(int tagId) const {
    Q_FOREACH(const Tag &tag, fetchAllByParentId(id)) {
            qDebug() << __func__ << " - 'tag': " << tag;

            if ((tag.getId() == tagId) || tag.hasChild(tagId)) {
                return true;
            }
        }

    return false;
}

/**
 * Fetches all linked tags of a note
 */
QList<Tag> Tag::fetchAllOfNote(const Note &note) {
    QSqlDatabase db = DatabaseService::getNoteFolderDatabase();
    QSqlQuery query(db);

    QList<Tag> tagList;

    query.prepare(QStringLiteral("SELECT t.* FROM tag t "
                          "JOIN noteTagLink l ON t.id = l.tag_id "
                          "WHERE l.note_file_name = :fileName AND "
                          "l.note_sub_folder_path = :noteSubFolderPath "
                          "ORDER BY t.priority ASC, t.name ASC"));
    query.bindValue(QStringLiteral(":fileName"), note.getName());
    query.bindValue(QStringLiteral(":noteSubFolderPath"),
                    note.getNoteSubFolder().relativePath());

    if (!query.exec()) {
        qWarning() << __func__ << ": " << query.lastError();
    } else {
        for (int r = 0; query.next(); r++) {
            Tag tag = tagFromQuery(query);
            tagList.append(tag);
        }
    }

    DatabaseService::closeDatabaseConnection(db, query);

    return tagList;
}

/**
 * Fetches all linked tags of a list of notes
 */
QList<Tag> Tag::fetchAllOfNotes(const QList<Note> &notes) {
    QList<Tag> resultTagList;

    Q_FOREACH (const Note &note, notes) {
            QList<Tag> tagList = Tag::fetchAllOfNote(note);

            Q_FOREACH (const Tag &tag, tagList) {
                    if (!resultTagList.contains(tag)) {
                        resultTagList.append(tag);
                    }
            }
    }

    std::sort(resultTagList.begin(), resultTagList.end());

    return resultTagList;
}

/**
 * Fetches the names of all linked tags of a note
 */
QStringList Tag::fetchAllNamesOfNote(const Note &note) {
    QSqlDatabase db = DatabaseService::getNoteFolderDatabase();
    QSqlQuery query(db);
    QStringList tagNameList;

    query.prepare(QStringLiteral("SELECT t.name FROM tag t "
                          "JOIN noteTagLink l ON t.id = l.tag_id "
                          "WHERE l.note_file_name = :fileName AND "
                          "l.note_sub_folder_path = :noteSubFolderPath "
                          "ORDER BY t.priority ASC, t.name ASC"));
    query.bindValue(QStringLiteral(":fileName"), note.getName());
    query.bindValue(QStringLiteral(":noteSubFolderPath"),
                    note.getNoteSubFolder().relativePath());

    if (!query.exec()) {
        qWarning() << __func__ << ": " << query.lastError();
    } else {
        for (int r = 0; query.next(); r++) {
            tagNameList << query.value(QStringLiteral("name")).toString();
        }
    }

    DatabaseService::closeDatabaseConnection(db, query);

    return tagNameList;
}

/**
 * Fetches the names by substring searching for the name
 */
QStringList Tag::searchAllNamesByName(const QString& name) {
    QSqlDatabase db = DatabaseService::getNoteFolderDatabase();
    QSqlQuery query(db);
    QStringList tagNameList;

    query.prepare(QStringLiteral("SELECT name FROM tag "
                          "WHERE name LIKE :name "
                          "ORDER BY priority ASC, name ASC"));
    query.bindValue(QStringLiteral(":name"), "%" + name + "%");

    if (!query.exec()) {
        qWarning() << __func__ << ": " << query.lastError();
    } else {
        for (int r = 0; query.next(); r++) {
            tagNameList << query.value(QStringLiteral("name")).toString();
        }
    }

    DatabaseService::closeDatabaseConnection(db, query);

    return tagNameList;
}

/**
 * Fetches one Tag of a note that has a color
 */
Tag Tag::fetchOneOfNoteWithColor(const Note &note) {
    Q_FOREACH(const Tag &tag, fetchAllOfNote(note)) {
            if (tag.getColor().isValid()) {
                return tag;
            }
        }

    return Tag();
}

/**
 * Count all linked tags of a note
 */
int Tag::countAllOfNote(const Note &note) {
    QSqlDatabase db = DatabaseService::getNoteFolderDatabase();
    QSqlQuery query(db);

    query.prepare(QStringLiteral("SELECT COUNT(*) AS cnt FROM noteTagLink "
                          "WHERE note_file_name = :fileName AND "
                          "note_sub_folder_path = :noteSubFolderPath"));
    query.bindValue(QStringLiteral(":fileName"), note.getName());
    query.bindValue(QStringLiteral(":noteSubFolderPath"),
                    note.getNoteSubFolder().relativePath());

    if (!query.exec()) {
        qWarning() << __func__ << ": " << query.lastError();
    } else if (query.first()) {
        int result = query.value(QStringLiteral("cnt")).toInt();
        DatabaseService::closeDatabaseConnection(db, query);

        return result;
    }

    DatabaseService::closeDatabaseConnection(db, query);

    return 0;
}

/**
 * Checks if tag is linked to a note
 */
bool Tag::isLinkedToNote(const Note &note) const {
    QSqlDatabase db = DatabaseService::getNoteFolderDatabase();
    QSqlQuery query(db);

    query.prepare(QStringLiteral("SELECT COUNT(*) AS cnt FROM noteTagLink "
                          "WHERE note_file_name = :fileName AND "
                          "note_sub_folder_path = :noteSubFolderPath "
                          "AND tag_id = :tagId"));
    query.bindValue(QStringLiteral(":fileName"), note.getName());
    query.bindValue(QStringLiteral(":noteSubFolderPath"),
                    note.getNoteSubFolder().relativePath());
    query.bindValue(QStringLiteral(":tagId"), id);

    if (!query.exec()) {
        qWarning() << __func__ << ": " << query.lastError();
    } else if (query.first()) {
        bool result = query.value(QStringLiteral("cnt")).toInt() > 0;
        DatabaseService::closeDatabaseConnection(db, query);

        return result;
    }

    DatabaseService::closeDatabaseConnection(db, query);

    return false;
}

/**
 * Returns all tags that are linked to certain note names
 */
QList<Tag> Tag::fetchAllWithLinkToNoteNames(const QStringList& noteNameList) {
    QSqlDatabase db = DatabaseService::getNoteFolderDatabase();
    QSqlQuery query(db);
    QList<Tag> tagList;
    QString noteIdListString = noteNameList.join("','");

    QString sql = QStringLiteral(
            "SELECT t.* FROM tag t "
                "JOIN noteTagLink l ON t.id = l.tag_id "
                "WHERE l.note_file_name IN ('%1') AND "
                    "l.note_sub_folder_path = :noteSubFolderPath "
                "GROUP BY t.id "
                "ORDER BY t.priority ASC, t.name ASC")
            .arg(noteIdListString);
    query.prepare(sql);
    query.bindValue(QStringLiteral(":noteSubFolderPath"),
                    NoteSubFolder::activeNoteSubFolder().relativePath());

    if (!query.exec()) {
        qWarning() << __func__ << ": " << query.lastError();
    } else {
        for (int r = 0; query.next(); r++) {
            Tag tag = tagFromQuery(query);
            tagList.append(tag);
        }
    }

    DatabaseService::closeDatabaseConnection(db, query);

    return tagList;
}

/**
 * Fetches all linked note file names
 */
QStringList Tag::fetchAllLinkedNoteFileNames(bool fromAllSubfolders) const{
    QSqlDatabase db = DatabaseService::getNoteFolderDatabase();
    QSqlQuery query(db);
    QStringList fileNameList;

    if (fromAllSubfolders) {
         // 'All notes' selected in note subfolder panel
        query.prepare(QStringLiteral("SELECT note_file_name FROM noteTagLink WHERE tag_id = :id"));
    } else {
        query.prepare(QStringLiteral("SELECT note_file_name FROM noteTagLink WHERE tag_id = :id "
                              "AND note_sub_folder_path LIKE :noteSubFolderPath"));
        query.bindValue(QStringLiteral(":noteSubFolderPath"),
                    NoteSubFolder::activeNoteSubFolder().relativePath() + "%");
    }

    query.bindValue(QStringLiteral(":id"), this->id);

    if (!query.exec()) {
        qWarning() << __func__ << ": " << query.lastError();
    } else {
        for (int r = 0; query.next(); r++) {
            fileNameList.append(query.value(QStringLiteral("note_file_name")).toString());
        }
    }

    DatabaseService::closeDatabaseConnection(db, query);

    return fileNameList;
}

/**
 * Fetches all linked notes
 */
QList<Note> Tag::fetchAllLinkedNotes() {
    QSqlDatabase db = DatabaseService::getNoteFolderDatabase();
    QSqlQuery query(db);
    QList<Note> noteList;

    query.prepare(QStringLiteral("SELECT note_file_name, note_sub_folder_path FROM "
                  "noteTagLink WHERE tag_id = :id"));
    query.bindValue(QStringLiteral(":id"), this->id);

    if (!query.exec()) {
        qWarning() << __func__ << ": " << query.lastError();
    } else {
        for (int r = 0; query.next(); r++) {
            QString fileName = query.value(QStringLiteral("note_file_name")).toString();
            QString noteSubFolderPath = query.value(QStringLiteral("note_sub_folder_path")).toString();
            auto noteSubFolder = NoteSubFolder::fetchByPathData(noteSubFolderPath, QStringLiteral("/"));
            auto note = Note::fetchByName(fileName, noteSubFolder.getId());

            noteList << note;
        }
    }

    DatabaseService::closeDatabaseConnection(db, query);

    return noteList;
}

/**
 * Converts backslashes to slashes in the noteTagLink table to fix
 * problems with Windows
 */
void Tag::convertDirSeparator() {
    QSqlDatabase db = DatabaseService::getNoteFolderDatabase();
    QSqlQuery query(db);

    query.prepare(QStringLiteral("UPDATE noteTagLink SET note_sub_folder_path = replace("
                          "note_sub_folder_path, '\\', '/')"));

    if (!query.exec()) {
        qWarning() << __func__ << ": " << query.lastError();
    }

    DatabaseService::closeDatabaseConnection(db, query);
}

/**
 * Fetches all tag names
 */
QStringList Tag::fetchAllNames() {
    QSqlDatabase db = DatabaseService::getNoteFolderDatabase();
    QSqlQuery query(db);

    QStringList nameList;

    query.prepare(QStringLiteral("SELECT name FROM tag ORDER BY name"));

    if (!query.exec()) {
        qWarning() << __func__ << ": " << query.lastError();
    } else {
        for (int r = 0; query.next(); r++) {
            nameList.append(query.value(QStringLiteral("name")).toString());
        }
    }

    DatabaseService::closeDatabaseConnection(db, query);

    return nameList;
}

/**
 * Count the linked note file names
 */
int Tag::countLinkedNoteFileNames(bool fromAllSubfolders, bool recursive) const {
    QSqlDatabase db = DatabaseService::getNoteFolderDatabase();
    QSqlQuery query(db);

    if (fromAllSubfolders) {
    query.prepare(QStringLiteral("SELECT COUNT(note_file_name) AS cnt FROM noteTagLink "
                          "WHERE tag_id = :id"));
    } else if (recursive) {
        query.prepare(QStringLiteral("SELECT COUNT(note_file_name) AS cnt FROM noteTagLink "
                              "WHERE tag_id = :id AND "
                              "note_sub_folder_path LIKE :noteSubFolderPath"));
        query.bindValue(QStringLiteral(":noteSubFolderPath"),
                        NoteSubFolder::activeNoteSubFolder().relativePath() + "%");
    } else {
        query.prepare(QStringLiteral("SELECT COUNT(note_file_name) AS cnt FROM noteTagLink "
                      "WHERE tag_id = :id AND "
                      "note_sub_folder_path = :noteSubFolderPath"));
        query.bindValue(QStringLiteral(":noteSubFolderPath"),
                        NoteSubFolder::activeNoteSubFolder().relativePath());
    }
    query.bindValue(QStringLiteral(":id"), this->id);

    if (!query.exec()) {
        qWarning() << __func__ << ": " << query.lastError();
    } else if (query.first()) {
        int result = query.value(QStringLiteral("cnt")).toInt();
        DatabaseService::closeDatabaseConnection(db, query);

        return result;
    }

    DatabaseService::closeDatabaseConnection(db, query);

    return 0;
}

/**
 * Inserts or updates a Tag object in the database
 */
bool Tag::store() {
    QSqlDatabase db = DatabaseService::getNoteFolderDatabase();
    QSqlQuery query(db);
    QString colorField = colorFieldName();

    if (this->id > 0) {
        query.prepare(QStringLiteral("UPDATE tag SET name = :name, priority = :priority, "
                        "parent_id = :parentId, ") % colorField % QStringLiteral(" = :color, "
                        "updated = datetime('now') "
                        "WHERE id = :id"));
        query.bindValue(QStringLiteral(":id"), this->id);
    } else {
        query.prepare(
                QStringLiteral("INSERT INTO tag (name, priority, parent_id, ") % colorField %
                        QStringLiteral(") VALUES (:name, :priority, :parentId, :color)"));
    }

    query.bindValue(QStringLiteral(":name"), this->name);
    query.bindValue(QStringLiteral(":priority"), this->priority);
    query.bindValue(QStringLiteral(":parentId"), this->parentId);
    query.bindValue(QStringLiteral(":color"), _color.isValid() ? _color.name() : QStringLiteral(""));

    if (!query.exec()) {
        // on error
        qWarning() << __func__ << ": " << query.lastError();

        DatabaseService::closeDatabaseConnection(db, query);
        return false;
    } else if (this->id == 0) {
        // on insert
        this->id = query.lastInsertId().toInt();
    }

    // update the parent tag for correct sorting by last use
    if (this->parentId > 0) {
        QSqlQuery parentQuery(db);
        parentQuery.prepare(QStringLiteral("SELECT * FROM tag WHERE id = :parentId"));
        parentQuery.bindValue(QStringLiteral(":parentId"), this->parentId);

        if (!parentQuery.exec()) {
            qWarning() << __func__ << ": " << query.lastError();
        } else {
            if(parentQuery.next()) {
                Tag parent = tagFromQuery(parentQuery);
                parent.store();
            }
        }
    }

    DatabaseService::closeDatabaseConnection(db, query);

    return true;
}

/**
 * Returns the name of the color database field that should be used to load
 * and store tag colors
 *
 * @return
 */
QString Tag::colorFieldName() {
    QSettings settings;
    return settings.value(QStringLiteral("darkMode")).toBool() ?
                QStringLiteral("dark_color") : QStringLiteral("color");
}

/**
 * Links a note to a tag
 */
<<<<<<< HEAD
bool Tag::linkToNote(const Note &note) const {
=======
bool Tag::linkToNote(const Note &note) {
>>>>>>> ba6c2df3
    if (!isFetched()) {
        return false;
    }

    QSqlDatabase db = DatabaseService::getNoteFolderDatabase();
    QSqlQuery query(db);
    query.prepare(QStringLiteral("INSERT INTO noteTagLink (tag_id, note_file_name, "
                          "note_sub_folder_path) "
                          "VALUES (:tagId, :noteFileName, "
                          ":noteSubFolderPath)"));

    query.bindValue(QStringLiteral(":tagId"), this->id);
    query.bindValue(QStringLiteral(":noteFileName"), note.getName());
    query.bindValue(QStringLiteral(":noteSubFolderPath"),
                    note.getNoteSubFolder().relativePath());

    if (!query.exec()) {
        // we should not show this warning, because we don't check if a
        // link to a note already exists before we try to create an other link
//        qWarning() << __func__ << ": " << query.lastError();

        DatabaseService::closeDatabaseConnection(db, query);

        return false;
    }

    // update the parent tag for correct sorting by last use
    if (this->parentId > 0) {
        QSqlQuery parentQuery(db);
        parentQuery.prepare(QStringLiteral("SELECT * FROM tag WHERE id = :parentId"));
        parentQuery.bindValue(QStringLiteral(":parentId"), this->parentId);

        if (!parentQuery.exec()) {
            qWarning() << __func__ << ": " << query.lastError();
        } else {
            if(parentQuery.next()) {
                Tag parent = tagFromQuery(parentQuery);
                parent.store();
            }
        }
    }

    DatabaseService::closeDatabaseConnection(db, query);

    return true;
}

/**
 * Removes the link to a note
 */
<<<<<<< HEAD
bool Tag::removeLinkToNote(const Note &note) const {
=======
bool Tag::removeLinkToNote(const Note &note) {
>>>>>>> ba6c2df3
    if (!isFetched()) {
        return false;
    }

    QSqlDatabase db = DatabaseService::getNoteFolderDatabase();
    QSqlQuery query(db);
    query.prepare(QStringLiteral("DELETE FROM noteTagLink WHERE tag_id = :tagId AND "
                          "note_file_name = :noteFileName AND "
                          "note_sub_folder_path = :noteSubFolderPath"));

    query.bindValue(QStringLiteral(":tagId"), this->id);
    query.bindValue(QStringLiteral(":noteFileName"), note.getName());
    query.bindValue(QStringLiteral(":noteSubFolderPath"),
                    note.getNoteSubFolder().relativePath());

    if (!query.exec()) {
        // on error
        qWarning() << __func__ << ": " << query.lastError();

        DatabaseService::closeDatabaseConnection(db, query);

        return false;
    }

    DatabaseService::closeDatabaseConnection(db, query);

    return true;
}

/**
 * Removes all links to a note
 */
bool Tag::removeAllLinksToNote(const Note &note) {
    QSqlDatabase db = DatabaseService::getNoteFolderDatabase();
    QSqlQuery query(db);
    query.prepare(QStringLiteral("DELETE FROM noteTagLink WHERE "
                          "note_file_name = :noteFileName AND "
                          "note_sub_folder_path = :noteSubFolderPath"));

    query.bindValue(QStringLiteral(":noteFileName"), note.getName());
    query.bindValue(QStringLiteral(":noteSubFolderPath"),
                    note.getNoteSubFolder().relativePath());

    if (!query.exec()) {
        // on error
        qWarning() << __func__ << ": " << query.lastError();

        DatabaseService::closeDatabaseConnection(db, query);

        return false;
    }

    DatabaseService::closeDatabaseConnection(db, query);

    return true;
}

/**
 * Removes all broken note tag links
 */
void Tag::removeBrokenLinks() {
    QSqlDatabase db = DatabaseService::getNoteFolderDatabase();
    QSqlQuery query(db);

    query.prepare(QStringLiteral("SELECT * FROM notetaglink"));
    if (!query.exec()) {
        qWarning() << __func__ << ": " << query.lastError();
    } else {
        for (int r = 0; query.next(); r++) {
            QString noteFileName = query.value(QStringLiteral("note_file_name")).toString();
            QString noteSubFolderPath = query.value(
                    QStringLiteral("note_sub_folder_path")).toString();

            NoteSubFolder noteSubFolder = NoteSubFolder::fetchByPathData(
                    noteSubFolderPath, QStringLiteral("/"));
            Note note = Note::fetchByName(noteFileName, noteSubFolder.getId());

            // remove note tag link if note doesn't exist
            if (!note.exists()) {
                int id = query.value(QStringLiteral("id")).toInt();
                removeNoteLinkById(id);
            }
        }
    }

    DatabaseService::closeDatabaseConnection(db, query);
}

/**
 * Removes a note tag link by its id
 *
 * @param id
 * @return
 */
bool Tag::removeNoteLinkById(int id) {
    QSqlDatabase db = DatabaseService::getNoteFolderDatabase();
    QSqlQuery query(db);
    query.prepare(QStringLiteral("DELETE FROM noteTagLink WHERE id = :id"));
    query.bindValue(QStringLiteral(":id"), id);

    if (!query.exec()) {
        // on error
        qWarning() << __func__ << ": " << query.lastError();

        DatabaseService::closeDatabaseConnection(db, query);
        return false;
    }

    DatabaseService::closeDatabaseConnection(db, query);
    return true;
}


/**
 * Renames the note file name of note links
 */
bool Tag::renameNoteFileNamesOfLinks(const QString& oldFileName, const QString& newFileName) {
    QSqlDatabase db = DatabaseService::getNoteFolderDatabase();
    QSqlQuery query(db);
    query.prepare(QStringLiteral("UPDATE noteTagLink SET note_file_name = :newFileName WHERE "
                          "note_file_name = :oldFileName AND "
                          "note_sub_folder_path = :noteSubFolderPath"));

    query.bindValue(QStringLiteral(":oldFileName"), oldFileName);
    query.bindValue(QStringLiteral(":newFileName"), newFileName);
    // TODO: relying on NoteSubFolder::activeNoteSubFolder() can make troubles if "All notes" are selected as current tag
    query.bindValue(QStringLiteral(":noteSubFolderPath"),
                    NoteSubFolder::activeNoteSubFolder().relativePath());

    if (!query.exec()) {
        // on error
        qWarning() << __func__ << ": " << query.lastError();

        DatabaseService::closeDatabaseConnection(db, query);
        return false;
    }

    DatabaseService::closeDatabaseConnection(db, query);

    return true;
}

/**
 * Renames the note sub folder paths of note links
 */
bool Tag::renameNoteSubFolderPathsOfLinks(QString &oldPath, QString &newPath) {
    QSqlDatabase db = DatabaseService::getNoteFolderDatabase();
    QSqlQuery query(db);
    query.prepare(QStringLiteral("UPDATE noteTagLink SET note_sub_folder_path = "
                  "replace(note_sub_folder_path, :oldPath, :newPath) WHERE "
                          "note_sub_folder_path LIKE :oldPathLike"));

    query.bindValue(QStringLiteral(":oldPath"), oldPath);
    query.bindValue(QStringLiteral(":oldPathLike"), oldPath + "%");
    query.bindValue(QStringLiteral(":newPath"), newPath);

    if (!query.exec()) {
        // on error
        qWarning() << __func__ << ": " << query.lastError();

        DatabaseService::closeDatabaseConnection(db, query);
        return false;
    }

    DatabaseService::closeDatabaseConnection(db, query);

    return true;
}

/**
 * Checks if the active tag still exists in the database
 */
bool Tag::exists() const {
    Tag tag = Tag::fetch(this->id);
    return tag.id > 0;
}

bool Tag::isFetched() const {
    return (this->id > 0);
}

void Tag::setAsActive() {
    Tag::setAsActive(id);
}

void Tag::setAsActive(int tagId) {
    NoteFolder noteFolder = NoteFolder::currentNoteFolder();
    noteFolder.setActiveTagId(tagId);
    noteFolder.store();
}

/**
 * Checks if this note folder is the active one
 */
bool Tag::isActive() const {
    return activeTagId() == id;
}

/**
 * Returns the id of the active note folder in the settings
 */
int Tag::activeTagId() {
    NoteFolder noteFolder = NoteFolder::currentNoteFolder();
    return noteFolder.getActiveTagId();
}

/**
 * Returns the active note folder
 */
Tag Tag::activeTag() {
    return Tag::fetch(activeTagId());
}

/**
 * Sets the non-darkMode colors as darkMode colors for all tags
 */
void Tag::migrateDarkColors() {
    QSettings settings;
    bool darkMode = settings.value(QStringLiteral("darkMode")).toBool();

    // disable dark mode to get the light color
    settings.setValue(QStringLiteral("darkMode"), false);

    // fetch all tags with non-dark mode colors
    QList <Tag> tags = fetchAll();

    // enable dark mode to later set the dark color
    settings.setValue(QStringLiteral("darkMode"), true);

    Q_FOREACH(Tag tag, tags) {
            // get the non-dark mode color (because the fetch was made while
            // "darkMode" was off)
            QColor color = tag.getColor();

            // set the non-dark mode color as dark mode color (because now
            // "darkMode" is enabled)
            tag.setColor(color);
            tag.store();
        }

    // set the dark mode to the old value
    settings.setValue(QStringLiteral("darkMode"), darkMode);
}

bool Tag::operator==(const Tag &tag) const {
    return id == tag.id;
}

bool Tag::operator<(const Tag &tag) const {
    return name < tag.name;
}

QDebug operator<<(QDebug dbg, const Tag &tag) {
    dbg.nospace() << "Tag: <id>" << tag.id << " <name>" << tag.name <<
            " <parentId>" << tag.parentId;
    return dbg.space();
}<|MERGE_RESOLUTION|>--- conflicted
+++ resolved
@@ -785,11 +785,8 @@
 /**
  * Links a note to a tag
  */
-<<<<<<< HEAD
+
 bool Tag::linkToNote(const Note &note) const {
-=======
-bool Tag::linkToNote(const Note &note) {
->>>>>>> ba6c2df3
     if (!isFetched()) {
         return false;
     }
@@ -840,11 +837,8 @@
 /**
  * Removes the link to a note
  */
-<<<<<<< HEAD
+
 bool Tag::removeLinkToNote(const Note &note) const {
-=======
-bool Tag::removeLinkToNote(const Note &note) {
->>>>>>> ba6c2df3
     if (!isFetched()) {
         return false;
     }

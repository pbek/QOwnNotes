--- conflicted
+++ resolved
@@ -277,19 +277,7 @@
 
 void CommandBar::updateBar(const QVector<QPair<QString, QAction *> > &actions)
 {
-<<<<<<< HEAD
     m_model->refresh(actions);
-=======
-    QVector<QPair<QString, QAction*>> actionList;
-    for (auto act : actions) {
-        for (const auto action : Utils::asConst(act.second)) {
-            if (!action->text().isEmpty())
-                actionList.append({act.first, action});
-        }
-    }
-
-    m_model->refresh(std::move(actionList));
->>>>>>> d1b08f0f
     reselectFirst();
 
     updateViewGeometry();

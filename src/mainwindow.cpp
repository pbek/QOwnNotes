#include "mainwindow.h"
#include <QSplitter>
#include <QDebug>
#include <QDir>
#include <QFile>
#include <QMessageBox>
#include <QListWidgetItem>
#include <QSettings>
#include <QTimer>
#include <QKeyEvent>
#include <QDesktopServices>
#include <QActionGroup>
#include <QSystemTrayIcon>
#include <QShortcut>
#include <QPrinter>
#include <QPrintDialog>
#include <QPageSetupDialog>
#include <QMimeData>
#include <QTextBlock>
#include <QClipboard>
#include <QTemporaryFile>
#include <QScrollBar>
#include <QTextDocumentFragment>
#include <QProcess>
#include <QJSEngine>
#include <QInputDialog>
#include <QCompleter>
#include <QTreeWidgetItem>
#include <QShortcut>
#include "ui_mainwindow.h"
#include "dialogs/linkdialog.h"
#include "services/owncloudservice.h"
#include "services/databaseservice.h"
#include "dialogs/tododialog.h"
#include "libraries/diff_match_patch/diff_match_patch.h"
#include "dialogs/notediffdialog.h"
#include "build_number.h"
#include "version.h"
#include "release.h"
#include "dialogs/aboutdialog.h"
#include "dialogs/settingsdialog.h"
#include "entities/calendaritem.h"
#include "widgets/qownnotesmarkdowntextedit.h"
#include "dialogs/passworddialog.h"
#include "services/metricsservice.h"
#include <services/cryptoservice.h>
#include <helpers/clientproxy.h>
#include <utils/misc.h>
#include <entities/notefolder.h>
#include <entities/notesubfolder.h>
#include <entities/tag.h>
#include <dialogs/tagadddialog.h>
#include <QQmlEngine>
#include <QQmlContext>
#include <QQmlComponent>
#include <QQmlApplicationEngine>
#include <services/scriptingservice.h>
#include <dialogs/logdialog.h>


MainWindow::MainWindow(QWidget *parent) :
        QMainWindow(parent),
        ui(new Ui::MainWindow) {
#ifdef Q_OS_MAC
    // disable icons in the menu
    QApplication::instance()->setAttribute(Qt::AA_DontShowIconsInMenus, true);
#endif

    ui->setupUi(this);
    _noteViewIsRegenerated = false;
    _searchLineEditFromCompleter = false;
    this->setWindowTitle(
            "QOwnNotes - version " + QString(VERSION) +
                    " - build " + QString::number(BUILD));

    ClientProxy proxy;
    // refresh the Qt proxy settings
    proxy.setupQtProxyFromSettings();

    QActionGroup *sorting = new QActionGroup(this);
    sorting->addAction(ui->actionAlphabetical);
    sorting->addAction(ui->actionBy_date);
    sorting->setExclusive(true);

    // hide the encrypted note text edit by default
    ui->encryptedNoteTextEdit->hide();

    // set the search frames for the note text edits
    ui->noteTextEdit->initSearchFrame(ui->noteTextEditSearchFrame);
    ui->encryptedNoteTextEdit->initSearchFrame(ui->noteTextEditSearchFrame);

    // set the main window for accessing it's public methods
    ui->noteTextEdit->setMainWindow(this);
    ui->encryptedNoteTextEdit->setMainWindow(this);

<<<<<<< HEAD
    this->firstVisibleNoteListRow = 0;
    this->noteHistory = NoteHistory();
=======
    DatabaseService::createConnection();
    DatabaseService::setupTables();

    noteHistory = NoteHistory();
>>>>>>> 36523f86

    // set our signal mapper
    recentNoteFolderSignalMapper = new QSignalMapper(this);

    // initialize the toolbars
    initToolbars();

    readSettings();

    initScriptingEngine();

    // set sorting
    ui->actionBy_date->setChecked(!sortAlphabetically);
    ui->actionAlphabetical->setChecked(sortAlphabetically);

    // set the show in system tray checkbox
    ui->actionShow_system_tray->setChecked(showSystemTray);

    createSystemTrayIcon();
    initMainSplitter();
    initNoteListSplitter();
    buildNotesIndex();
    loadNoteDirectoryList();

    // setup the update available button
    setupUpdateAvailableButton();

    this->noteDiffDialog = new NoteDiffDialog();

    // look if we need to save something every 10 sec (default)
    this->noteSaveTimer = new QTimer(this);
    QObject::connect(
            this->noteSaveTimer,
            SIGNAL(timeout()),
            this,
            SLOT(storeUpdatedNotesToDisk()));
    this->noteSaveTimer->start(this->noteSaveIntervalTime * 1000);

    // look if we need update the note view every two seconds
    _noteViewUpdateTimer = new QTimer(this);
    QObject::connect(
            _noteViewUpdateTimer,
            SIGNAL(timeout()),
            this,
            SLOT(noteViewUpdateTimerSlot()));
    _noteViewUpdateTimer->start(2000);

    // check if we have a todo reminder every minute
    this->todoReminderTimer = new QTimer(this);
    QObject::connect(
            this->todoReminderTimer,
            SIGNAL(timeout()),
            this,
            SLOT(frequentPeriodicChecker()));
    this->todoReminderTimer->start(60000);

    QObject::connect(
            &this->noteDirectoryWatcher,
            SIGNAL(directoryChanged(QString)),
            this,
            SLOT(notesDirectoryWasModified(QString)));
    QObject::connect(
            &this->noteDirectoryWatcher,
            SIGNAL(fileChanged(QString)),
            this,
            SLOT(notesWereModified(QString)));
    ui->searchLineEdit->installEventFilter(this);
    ui->noteTreeWidget->installEventFilter(this);
    ui->noteTextEdit->installEventFilter(this);
    ui->noteTextEdit->viewport()->installEventFilter(this);
    ui->encryptedNoteTextEdit->installEventFilter(this);
    ui->encryptedNoteTextEdit->viewport()->installEventFilter(this);
    ui->tagTreeWidget->installEventFilter(this);
    // jump to the first note
    resetCurrentNote();

    // init the saved searches completer
    initSavedSearchesCompleter();

    // ignores note clicks in QMarkdownTextEdit in the note text edit
    ui->noteTextEdit->setIgnoredClickUrlSchemata(
            QStringList() << "note" << "task");
    ui->encryptedNoteTextEdit->setIgnoredClickUrlSchemata(
            QStringList() << "note" << "task");

    // handle note url externally in the note text edit
    QObject::connect(
            ui->noteTextEdit,
            SIGNAL(urlClicked(QString)),
            this,
            SLOT(openLocalUrl(QString)));

    // also handle note url externally in the encrypted note text edit
    QObject::connect(
            ui->encryptedNoteTextEdit,
            SIGNAL(urlClicked(QString)),
            this,
            SLOT(openLocalUrl(QString)));

    // set the tab stop to the width of 4 spaces in the editor
    const int tabStop = 4;
    QFont font = ui->noteTextEdit->font();
    QFontMetrics metrics(font);
    int width = tabStop * metrics.width(' ');
    ui->noteTextEdit->setTabStopWidth(width);
    ui->encryptedNoteTextEdit->setTabStopWidth(width);

    // called now in readSettingsFromSettingsDialog() line 494
    // set the edit mode for the note text edit
    // this->setNoteTextEditMode(true);

    // load the note folder list in the menu
    this->loadNoteFolderListMenu();

    this->updateService = new UpdateService(this);
    this->updateService->checkForUpdates(this, UpdateService::AppStart);

    // update the current folder tooltip
    updateCurrentFolderTooltip();

#ifdef Q_OS_MAC
    // add some different shortcuts for the note history on the mac
    ui->action_Back_in_note_history->
            setShortcut(Qt::CTRL + Qt::ALT + Qt::Key_Left);
    ui->action_Forward_in_note_history->
            setShortcut(Qt::CTRL + Qt::ALT + Qt::Key_Right);

    // add an other shortcut for the autocompleter
    ui->actionAutocomplete->setShortcut(Qt::META + Qt::Key_Space);
#endif

    // adding some alternate shortcuts for changing the current note
    QShortcut *shortcut = new QShortcut(QKeySequence("Ctrl+PgDown"), this);
    QObject::connect(shortcut, SIGNAL(activated()),
                     this, SLOT(on_actionNext_note_triggered()));
    shortcut = new QShortcut(QKeySequence("Ctrl+PgUp"), this);
    QObject::connect(shortcut, SIGNAL(activated()),
                     this, SLOT(on_actionPrevious_Note_triggered()));

    // show the app metrics notification if not already shown
    showAppMetricsNotificationIfNeeded();

    frequentPeriodicChecker();

    // setup the shortcuts for the note bookmarks
    setupNoteBookmarkShortcuts();

    // setup the markdown view
    setupMarkdownView();

    if (isNoteEditPaneEnabled()) {
        // setup the note edit pane
        setupNoteEditPane();

        // restore the distraction free mode
        restoreDistractionFreeMode();
    } else {
        // setup the note edit pane
        // if the pane is disabled we have to setup the pane with a timer, so
        // the automatic scrolling when clicked on the navigation bar works in
        // the preview
        QTimer::singleShot(100, this, SLOT(setupNoteEditPane()));

        // if the note edit pane is disabled we have to wait with restoring
        // the distraction free mode
        QTimer::singleShot(200, this, SLOT(restoreDistractionFreeMode()));
    }

    // add action tracking
    connect(ui->menuBar, SIGNAL(triggered(QAction *)),
            this, SLOT(trackAction(QAction *)));

    // set "show toolbar" menu item checked/unchecked
    const QSignalBlocker blocker(ui->actionShow_toolbar);
    {
        Q_UNUSED(blocker);
        ui->actionShow_toolbar->setChecked(isToolbarVisible());
    }

    connect(ui->mainToolBar, SIGNAL(visibilityChanged(bool)),
            this, SLOT(toolbarVisibilityChanged(bool)));
    connect(_formattingToolbar, SIGNAL(visibilityChanged(bool)),
            this, SLOT(toolbarVisibilityChanged(bool)));
    connect(_insertingToolbar, SIGNAL(visibilityChanged(bool)),
            this, SLOT(toolbarVisibilityChanged(bool)));
    connect(_encryptionToolbar, SIGNAL(visibilityChanged(bool)),
            this, SLOT(toolbarVisibilityChanged(bool)));
    connect(_windowToolbar, SIGNAL(visibilityChanged(bool)),
            this, SLOT(toolbarVisibilityChanged(bool)));
    connect(_quitToolbar, SIGNAL(visibilityChanged(bool)),
            this, SLOT(toolbarVisibilityChanged(bool)));

    // set the action group for the width selector of the distraction free mode
    QActionGroup *dfmEditorWidthActionGroup = new QActionGroup(this);
    dfmEditorWidthActionGroup->addAction(ui->actionEditorWidthNarrow);
    dfmEditorWidthActionGroup->addAction(ui->actionEditorWidthMedium);
    dfmEditorWidthActionGroup->addAction(ui->actionEditorWidthWide);
    dfmEditorWidthActionGroup->addAction(ui->actionEditorWidthFull);
    dfmEditorWidthActionGroup->setExclusive(true);

    connect(dfmEditorWidthActionGroup, SIGNAL(triggered(QAction *)),
            this, SLOT(dfmEditorWidthActionTriggered(QAction *)));

    setAcceptDrops(true);
    // we need to disallow this explicitly under Windows
    // so that the MainWindow gets the event
    ui->noteTextEdit->setAcceptDrops(false);

    // do a bit more styling
    initStyling();

    // act on position clicks in the navigation widget
    QObject::connect(ui->navigationWidget, SIGNAL(positionClicked(int)),
                     this, SLOT(onNavigationWidgetPositionClicked(int)));

    // do the navigation parsing after the highlighter was finished
    QObject::connect(ui->noteTextEdit->highlighter(),
                     SIGNAL(parsingFinished()),
                     this,
                     SLOT(startNavigationParser()));
    QObject::connect(ui->encryptedNoteTextEdit->highlighter(),
                     SIGNAL(parsingFinished()),
                     this,
                     SLOT(startNavigationParser()));

    // act on note preview resize
    QObject::connect(ui->noteTextView,
                     SIGNAL(resize(QSize, QSize)),
                     this,
                     SLOT(onNoteTextViewResize(QSize, QSize)));

    // initializes the log dialog
    initLogDialog();

    // reloads all tasks from the ownCloud server
    reloadTodoLists();

    // create a timer to load all tasks every 10min
    _todoListTimer = new QTimer(this);
    QObject::connect(
            _todoListTimer, SIGNAL(timeout()),
            this, SLOT(reloadTodoLists()));
    _todoListTimer->start(600000);

    // setup the softwrap checkbox
    const QSignalBlocker blocker2(ui->actionUse_softwrap_in_note_editor);
    Q_UNUSED(blocker2);
    QSettings settings;
    ui->actionUse_softwrap_in_note_editor->setChecked(
            settings.value("useSoftWrapInNoteEditor", true).toBool());

    // initialize the editor soft wrapping
    initEditorSoftWrap();

    // check if user has set ownCloud settings
    MetricsService::instance()->sendEventIfEnabled(
            "app/has-owncloud-settings", "app", "has owncloud settings",
            OwnCloudService::hasOwnCloudSettings() ? "yes" : "no");
}

MainWindow::~MainWindow() {
    storeUpdatedNotesToDisk();
    if (showSystemTray) {
        // if we are using the system tray lets delete the log window so the
        // app can quit
        delete(LogDialog::instance());
    }
    delete ui;
}


/*!
 * Methods
 */

/**
 * Initializes the editor soft wrapping
 */
void MainWindow::initEditorSoftWrap() {
    QSettings settings;
    QTextEdit::LineWrapMode mode =
            settings.value("useSoftWrapInNoteEditor", true).toBool() ?
            QTextEdit::WidgetWidth : QTextEdit::NoWrap;

    ui->noteTextEdit->setLineWrapMode(mode);
    ui->encryptedNoteTextEdit->setLineWrapMode(mode);
    ui->noteTextView->setLineWrapMode(mode);
}

/**
 * Reloads all tasks from the ownCloud server
 */
void MainWindow::reloadTodoLists() {
    QSettings settings;
    QStringList calendars
            = settings.value("ownCloud/todoCalendarEnabledList").toStringList();
    QString serverUrl =
            settings.value("ownCloud/serverUrl").toString().trimmed();

    if (calendars.count() > 0 && !serverUrl.isEmpty()) {
        OwnCloudService *ownCloud = new OwnCloudService(this);

        QListIterator<QString> itr(calendars);
        while (itr.hasNext()) {
            QString calendar =  itr.next();
            ownCloud->todoGetTodoList(calendar, Q_NULLPTR);
        }

        showStatusBarMessage(
                tr("your tasks are being loaded from your ownCloud server"),
                4000);

        // generate the system tray context menu to show modified tasks
        // in 15 sec (because we don't know when all new tasks will be loaded)
        QTimer::singleShot(15000, this, SLOT(generateSystemTrayContextMenu()));

    }
}

/**
 * Initializes the scripting engine
 */
void MainWindow::initScriptingEngine() {
    ScriptingService* scriptingService = ScriptingService::createInstance(this);
    QQmlEngine* engine = scriptingService->engine();
//    engine->setObjectOwnership(ui->noteTextEdit, QQmlEngine::CppOwnership);
    engine->rootContext()->setContextProperty("noteTextEdit", ui->noteTextEdit);
    scriptingService->initComponents();
}

/**
 * Initializes the log dialog
 */
void MainWindow::initLogDialog() const {
    QSettings settings;
    if (settings.value("LogDialog/showAtStartup", false).toBool()) {
        LogDialog::instance()->show();
    }
}

/**
 * Initializes the toolbars
 */
void MainWindow::initToolbars() {
    _formattingToolbar = new QToolBar(tr("formatting toolbar"), this);
    _formattingToolbar->addAction(ui->actionFormat_text_bold);
    _formattingToolbar->addAction(ui->actionFormat_text_italic);
    _formattingToolbar->addAction(ui->actionInset_code_block);
    _formattingToolbar->setObjectName("formattingToolbar");
    addToolBar(_formattingToolbar);

    _insertingToolbar = new QToolBar(tr("inserting toolbar"), this);
    _insertingToolbar->addAction(ui->actionInsert_Link_to_note);
    _insertingToolbar->addAction(ui->actionInsert_image);
    _insertingToolbar->addAction(ui->actionInsert_current_time);
    _insertingToolbar->setObjectName("insertingToolbar");
    addToolBar(_insertingToolbar);

    _encryptionToolbar = new QToolBar(tr("encryption toolbar"), this);
    _encryptionToolbar->addAction(ui->action_Encrypt_note);
    _encryptionToolbar->addAction(ui->actionEdit_encrypted_note);
    _encryptionToolbar->addAction(ui->actionDecrypt_note);
    _encryptionToolbar->setObjectName("encryptionToolbar");
    addToolBar(_encryptionToolbar);

    _windowToolbar =
            new QToolBar(tr("window toolbar"), this);
    _windowToolbar->addAction(ui->actionToggle_tag_pane);
    _windowToolbar->addAction(ui->actionToggle_note_edit_pane);
    _windowToolbar->addAction(ui->actionToggle_markdown_preview);
    _windowToolbar->addSeparator();
    _windowToolbar->addAction(
            ui->actionToggle_distraction_free_mode);
    _windowToolbar->addAction(ui->action_Increase_note_text_size);
    _windowToolbar->addAction(ui->action_Decrease_note_text_size);
    _windowToolbar->addAction(ui->action_Reset_note_text_size);
    _windowToolbar->setObjectName("windowToolbar");
    addToolBar(_windowToolbar);

    _quitToolbar =
            new QToolBar(tr("quit toolbar"), this);
    _quitToolbar->addAction(ui->action_Quit);
    _quitToolbar->setObjectName("quitToolbar");
    addToolBar(_quitToolbar);
}

/**
 * Restores the distraction free mode
 */
void MainWindow::restoreDistractionFreeMode() {
    if (isInDistractionFreeMode()) {
        setDistractionFreeMode(true);
    }
}

/**
 * Checks if we are in distraction free mode
 */
bool MainWindow::isInDistractionFreeMode() {
    QSettings settings;
    return settings.value("DistractionFreeMode/isEnabled").toBool();
}

/**
 * Toggles the distraction free mode
 */
void MainWindow::toggleDistractionFreeMode() {
    QSettings settings;
    bool isInDistractionFreeMode = this->isInDistractionFreeMode();

    qDebug() << __func__ << " - 'isInDistractionFreeMode': " <<
    isInDistractionFreeMode;

    // store the window settings before we go into distraction free mode
    if (!isInDistractionFreeMode) {
        storeSettings();
    }

    isInDistractionFreeMode = !isInDistractionFreeMode;

    // remember that we were using the distraction free mode
    settings.setValue("DistractionFreeMode/isEnabled",
                      isInDistractionFreeMode);

    setDistractionFreeMode(isInDistractionFreeMode);
}

/**
 * Does some basic styling
 */
void MainWindow::initStyling() {
    QSettings settings;
    bool darkMode = settings.value("darkMode").toBool();
    QString colorName;

    // turn on the dark mode if enabled
    if (darkMode) {
        QFile f(":qdarkstyle/style.qss");
        if (!f.exists()) {
            qWarning("Unable to set stylesheet, file not found!");
        } else {
            f.open(QFile::ReadOnly | QFile::Text);
            QTextStream ts(&f);
            qApp->setStyleSheet(ts.readAll());
        }

        // QTextEdit background color of qdarkstyle
        colorName = "#201F1F";
    } else {
        QPalette palette;
        QColor color = palette.color(QPalette::Base);
        colorName = color.name();
    }


    QString textEditStyling = QString("QTextEdit {background-color: %1;}")
            .arg(colorName);

    ui->noteTextEdit->setStyleSheet(
            ui->noteTextEdit->styleSheet() + textEditStyling);

    ui->encryptedNoteTextEdit->setStyleSheet(
            ui->encryptedNoteTextEdit->styleSheet() + textEditStyling);

    QString frameStyling = QString("QFrame {background-color: %1;}")
            .arg(colorName);

    ui->noteTagFrame->setStyleSheet(
            ui->noteTagFrame->styleSheet() + frameStyling);

    if (!isInDistractionFreeMode()) {
        ui->noteTextEdit->setPaperMargins(0);
        ui->encryptedNoteTextEdit->setPaperMargins(0);
    }

#ifdef Q_OS_MAC
    // no stylesheets needed for OS X, the margins doesn't work the same there
    ui->tagFrame->setStyleSheet("");
    ui->notesListFrame->setStyleSheet("");
    ui->noteListSubFrame->setStyleSheet("");
    ui->navigationFrame->setStyleSheet("");
    ui->noteEditFrame->setStyleSheet("");
    ui->noteViewFrame->setStyleSheet("");

    // add some margins in OS X to match the styling of the note list
    ui->navigationFrame->setContentsMargins(3, 0, 3, 0);

    // there is no system tray in OS X
    ui->actionShow_system_tray->setText(tr("Show menu bar item"));
#endif

    // move the note view scrollbar when the note edit scrollbar was moved
    connect(ui->noteTextEdit->verticalScrollBar(), SIGNAL(valueChanged(int)),
            this, SLOT(noteTextSliderValueChanged(int)));
    connect(ui->encryptedNoteTextEdit->verticalScrollBar(),
            SIGNAL(valueChanged(int)),
            this, SLOT(noteTextSliderValueChanged(int)));

    // move the note edit scrollbar when the note view scrollbar was moved
    connect(ui->noteTextView->verticalScrollBar(),
            SIGNAL(valueChanged(int)),
            this, SLOT(noteViewSliderValueChanged(int)));

    // hide the combo box if it looses focus if it should not be viewed
    connect(ui->noteFolderComboBox, SIGNAL(focusOut()),
            this, SLOT(hideNoteFolderComboBoxIfNeeded()));
}

/**
 * Moves the note view scrollbar when the note edit scrollbar was moved
 */
void MainWindow::noteTextSliderValueChanged(int value) {
    // don't react if note text edit doesn't have the focus
    if (!activeNoteTextEdit()->hasFocus()) {
        return;
    }

    QScrollBar *editScrollBar = activeNoteTextEdit()->verticalScrollBar();
    QScrollBar *viewScrollBar = ui->noteTextView->verticalScrollBar();

    float editScrollFactor =
            static_cast<float>(value) / editScrollBar->maximum();
    int viewPosition =
            static_cast<int>(viewScrollBar->maximum() * editScrollFactor);

    // set the scroll position in the note text view
    viewScrollBar->setSliderPosition(viewPosition);
}

/**
 * Moves the note edit scrollbar when the note view scrollbar was moved
 */
void MainWindow::noteViewSliderValueChanged(int value) {
    // don't react if note text view doesn't have the focus
    if (!ui->noteTextView->hasFocus()) {
        return;
    }

    QScrollBar *editScrollBar = activeNoteTextEdit()->verticalScrollBar();
    QScrollBar *viewScrollBar = ui->noteTextView->verticalScrollBar();

    editScrollBar->maximum();

    float editScrollFactor =
            static_cast<float>(value) / viewScrollBar->maximum();

    int editPosition =
            static_cast<int>(editScrollBar->maximum() * editScrollFactor);

    // set the scroll position in the note text edit
    editScrollBar->setSliderPosition(editPosition);
}

/**
 * Enables or disables the distraction free mode
 */
void MainWindow::setDistractionFreeMode(bool enabled) {
    QSettings settings;

    if (enabled) {
        //
        // enter the distraction free mode
        //

        // remember states, geometry and sizes
        settings.setValue("DistractionFreeMode/windowState", saveState());
        settings.setValue("DistractionFreeMode/menuBarGeometry",
                          ui->menuBar->saveGeometry());
        settings.setValue("DistractionFreeMode/mainSplitterSizes",
                          mainSplitter->saveState());
        settings.setValue("DistractionFreeMode/menuBarHeight",
                          ui->menuBar->height());

        // we must not hide the menu bar or else the shortcuts
        // will not work any more
        ui->menuBar->setFixedHeight(0);

        // hide the toolbars
        ui->mainToolBar->hide();
        _formattingToolbar->hide();
        _insertingToolbar->hide();
        _encryptionToolbar->hide();
        _windowToolbar->hide();
        _quitToolbar->hide();

        // hide the search line edit
        ui->searchLineEdit->hide();

        // hide tag frames if tagging is enabled
        if (isTagsEnabled()) {
            ui->tagFrame->hide();
            ui->noteTagFrame->hide();
        }

        // show the note edit frame if was disabled
        if (!isNoteEditPaneEnabled()) {
            ui->noteEditFrame->show();
        }

        // hide note view if markdown view is enabled
        if (isMarkdownViewEnabled()) {
            ui->noteViewFrame->hide();
        }

        // hide the status bar
//        ui->statusBar->hide();

        // hide the notes list widget
        ui->notesListFrame->hide();

//        QList<int> sizes = mainSplitter->sizes();
//        int size = sizes.takeFirst() + sizes.takeFirst();
//        sizes << 0 << size;
//        mainSplitter->setSizes(sizes);

        _leaveDistractionFreeModeButton = new QPushButton(tr("leave"));
        _leaveDistractionFreeModeButton->setFlat(true);
        _leaveDistractionFreeModeButton->setToolTip(
                tr("leave distraction free mode"));
        _leaveDistractionFreeModeButton
                ->setStyleSheet("QPushButton {padding: 0 5px}");

        _leaveDistractionFreeModeButton->setIcon(QIcon::fromTheme(
                "zoom-original",
                QIcon(":icons/breeze-qownnotes/16x16/zoom-original.svg")));

        connect(_leaveDistractionFreeModeButton, SIGNAL(clicked()),
                this, SLOT(toggleDistractionFreeMode()));

        statusBar()->addPermanentWidget(_leaveDistractionFreeModeButton);
    } else {
        //
        // leave the distraction free mode
        //

        statusBar()->removeWidget(_leaveDistractionFreeModeButton);
        disconnect(_leaveDistractionFreeModeButton, 0, 0, 0);

        // restore states and sizes
        QByteArray state = settings.value
                ("DistractionFreeMode/mainSplitterSizes").toByteArray();
        mainSplitter->restoreState(state);
        restoreState(
                settings.value(
                        "DistractionFreeMode/windowState").toByteArray());
        ui->menuBar->restoreGeometry(
                settings.value(
                        "DistractionFreeMode/menuBarGeometry").toByteArray());
        ui->menuBar->setFixedHeight(
                settings.value("DistractionFreeMode/menuBarHeight").toInt());

        // show the search line edit
        ui->searchLineEdit->show();

        ui->notesListFrame->show();

        // show tag frames if tagging is enabled
        if (isTagsEnabled()) {
            ui->tagFrame->show();
            ui->noteTagFrame->show();
        }

        // hide the note edit frame if was disabled
        if (!isNoteEditPaneEnabled()) {
            ui->noteEditFrame->hide();
        }

        // show note view if markdown view is enabled
        if (isMarkdownViewEnabled()) {
            ui->noteViewFrame->show();
        }
    }

    ui->noteTextEdit->setPaperMargins(this->width());
    ui->encryptedNoteTextEdit->setPaperMargins(this->width());
}

/**
 * Sets the distraction free mode if it is currently other than we want it to be
 */
void MainWindow::changeDistractionFreeMode(bool enabled) {
    if (isInDistractionFreeMode() != enabled) {
        setDistractionFreeMode(enabled);
    }
}

/**
 * Shows a status bar message if not in distraction free mode
 */
void MainWindow::showStatusBarMessage(const QString & message, int timeout) {
    if (!isInDistractionFreeMode()) {
        ui->statusBar->showMessage(message, timeout);
    }

    // write to the log dialog
    LogDialog::instance()->log(LogDialog::StatusLogType, message);
}

/**
 * Sets the shortcuts for the note bookmarks up
 */
void MainWindow::setupNoteBookmarkShortcuts() {
    this->storeNoteBookmarkSignalMapper = new QSignalMapper(this);
    this->gotoNoteBookmarkSignalMapper = new QSignalMapper(this);

    for (int number = 0; number <= 9; number++) {
        // setup the store shortcut
        QShortcut *storeShortcut = new QShortcut(
                QKeySequence("Ctrl+Shift+" + QString::number(number)),
                this);

        connect(storeShortcut, SIGNAL(activated()),
                storeNoteBookmarkSignalMapper, SLOT(map()));
        storeNoteBookmarkSignalMapper->setMapping(storeShortcut, number);

        // setup the goto shortcut
        QShortcut *gotoShortcut = new QShortcut(
                QKeySequence("Ctrl+" + QString::number(number)),
                this);

        connect(gotoShortcut, SIGNAL(activated()),
                gotoNoteBookmarkSignalMapper, SLOT(map()));
        gotoNoteBookmarkSignalMapper->setMapping(gotoShortcut, number);
    }

    connect(storeNoteBookmarkSignalMapper, SIGNAL(mapped(int)),
            this, SLOT(storeNoteBookmark(int)));

    connect(gotoNoteBookmarkSignalMapper, SIGNAL(mapped(int)),
            this, SLOT(gotoNoteBookmark(int)));
}

/*
 * Loads the menu entries for the note folders
 */
void MainWindow::loadNoteFolderListMenu() {
    // clear menu list
    // we must not do this, because the app might crash if trackAction() is
    // called, because the action was triggered and then removed
//    ui->noteFoldersMenu->clear();

    // find all actions of the recent note folders menu
    QList<QAction*> actions =
            ui->noteFoldersMenu->findChildren<QAction*>();

    // loop through all actions of the recent note folders menu and hide them
    // this is a workaround because the app might crash if trackAction() is
    // called, because the action was triggered and then removed
    int c = 0;
    Q_FOREACH(QAction* action, actions) {
            // start with the 2nd item, the first item is the menu itself
            if (c++ > 0) {
                // hide menu item
                action->setVisible(false);
            }
        }

    QList<NoteFolder> noteFolders = NoteFolder::fetchAll();
    int noteFoldersCount = noteFolders.count();

    const QSignalBlocker blocker(ui->noteFolderComboBox);
    Q_UNUSED(blocker);

    ui->noteFolderComboBox->clear();
    int index = 0;
    int noteFolderComboBoxIndex = 0;

    // populate the note folder list
    if (noteFoldersCount > 0) {
        Q_FOREACH(NoteFolder noteFolder, noteFolders) {
                // don't show not existing folders or if path is empty
                if (!noteFolder.localPathExists()) {
                    continue;
                }

                // add an entry to the combo box
                ui->noteFolderComboBox->addItem(noteFolder.getName(),
                                                      noteFolder.getId());

                // add a menu entry
                QAction *action =
                        ui->noteFoldersMenu->addAction(noteFolder.getName());
                action->setData(noteFolder.getId());
                action->setToolTip(noteFolder.getLocalPath());
                action->setStatusTip(noteFolder.getLocalPath());

                if (noteFolder.isCurrent()) {
                    QFont font = action->font();
                    font.setBold(true);
                    action->setFont(font);

                    noteFolderComboBoxIndex = index;
                }

                QObject::connect(
                        action, SIGNAL(triggered()),
                        recentNoteFolderSignalMapper, SLOT(map()));

                // add a parameter to changeNoteFolder with the signal mapper
                recentNoteFolderSignalMapper->setMapping(
                        action, noteFolder.getId());

                index++;
            }

        QObject::connect(recentNoteFolderSignalMapper,
                         SIGNAL(mapped(int)),
                         this,
                         SLOT(changeNoteFolder(int)));

        // set the current row
        ui->noteFolderComboBox->setCurrentIndex(
                noteFolderComboBoxIndex);
    }
}

/*
 * Set a new note folder
 */
void MainWindow::changeNoteFolder(int noteFolderId, bool forceChange) {
    int currentNoteFolderId = NoteFolder::currentNoteFolderId();

    // store the current note name of the current note folder
    _activeNoteFolderNoteNames[currentNoteFolderId] = currentNote.getName();

    // store the current position in the note of the current note folder
    QTextCursor c = activeNoteTextEdit()->textCursor();
    _activeNoteFolderNotePositions[currentNoteFolderId] = c.position();

    NoteFolder noteFolder = NoteFolder::fetch(noteFolderId);
    if (!noteFolder.isFetched()) {
        return;
    }

    if (noteFolder.isCurrent() && !forceChange) {
        return;
    }

    QString folderName = noteFolder.getLocalPath();
    QString oldPath = this->notesPath;

    // reload notes if notes folder was changed
    if (oldPath != folderName) {
        // store everything before changing folder
        storeUpdatedNotesToDisk();

        noteFolder.setAsCurrent();

        // update the recent note folder list
        storeRecentNoteFolder(this->notesPath, folderName);

        // change notes path
        this->notesPath = folderName;

        // store notesPath setting
        QSettings settings;
        settings.setValue("notesPath", folderName);

        // we have to unset the current note otherwise it might show up after
        // switching to an other note folder
        currentNote = Note();

        buildNotesIndex();
        loadNoteDirectoryList();

        const QSignalBlocker blocker(this->ui->noteTextEdit);
        {
            Q_UNUSED(blocker);
            ui->noteTextEdit->clear();
            ui->noteTextEdit->show();
            ui->encryptedNoteTextEdit->hide();
        }

        const QSignalBlocker blocker2(this->ui->searchLineEdit);
        {
            Q_UNUSED(blocker2);
            ui->searchLineEdit->clear();
        }

        this->ui->noteTextView->clear();

        // update the current folder tooltip
        updateCurrentFolderTooltip();

        // clear the note history
        this->noteHistory.clear();

        // check if there is a note name set and jump to it
        QString noteName = _activeNoteFolderNoteNames[noteFolderId];
        if (!noteName.isEmpty()) {
            jumpToNoteName(noteName);

            // restore the current position in the note
            QMarkdownTextEdit *textEdit = activeNoteTextEdit();
            QTextCursor c = textEdit->textCursor();
            c.setPosition(_activeNoteFolderNotePositions[noteFolderId]);
            textEdit->setTextCursor(c);
        }
    }
}

/*
 * Adds and removes a folder from the recent note folders
 */
void MainWindow::storeRecentNoteFolder(
        QString addFolderName,
        QString removeFolderName) {
    QSettings settings;
    QStringList recentNoteFolders =
            settings.value("recentNoteFolders").toStringList();

    recentNoteFolders.removeAll(addFolderName);
    recentNoteFolders.removeAll(removeFolderName);

    // remove empty paths
    recentNoteFolders.removeAll("");

    if (addFolderName != removeFolderName) {
        recentNoteFolders.prepend(addFolderName);
    }

    settings.setValue("recentNoteFolders", recentNoteFolders);
    // reload menu
    loadNoteFolderListMenu();
}

int MainWindow::openNoteDiffDialog(Note changedNote) {
    if (this->noteDiffDialog->isVisible()) {
        this->noteDiffDialog->close();
    }

    // if we should ignore all changes return here
    QSettings settings;
    if (settings.value("ignoreAllExternalModifications").toBool()) {
        return NoteDiffDialog::Ignore;
    }

    QString text1 = this->ui->noteTextEdit->toPlainText();

    changedNote.updateNoteTextFromDisk();
    QString text2 = changedNote.getNoteText();

//    qDebug() << __func__ << " - 'text1': " << text1;
//    qDebug() << __func__ << " - 'text2': " << text2;

    diff_match_patch *diff = new diff_match_patch();
    QList<Diff> diffList = diff->diff_main(text1, text2);

    QString html = diff->diff_prettyHtml(diffList);
//    qDebug() << __func__ << " - 'html': " << html;

    this->noteDiffDialog = new NoteDiffDialog(this, html);
    this->noteDiffDialog->exec();

    int result = this->noteDiffDialog->resultActionRole();
    return result;
}

/**
 * Does the initialization for the main splitter
 */
void MainWindow::initMainSplitter() {
    mainSplitter = new QSplitter();
    mainSplitter->setHandleWidth(0);

    ui->tagFrame->setStyleSheet("#tagFrame {margin-right: 3px;}");
    ui->notesListFrame->setStyleSheet("#notesListFrame {margin: 0;}");

    _verticalNoteFrame = new QFrame();
    _verticalNoteFrame->setObjectName("verticalNoteFrame");
    _verticalNoteFrame->setStyleSheet(
            "#verticalNoteFrame {margin: 0 0 0 3px;}");
    _verticalNoteFrame->setFrameShape(QFrame::NoFrame);
    _verticalNoteFrame->setVisible(false);

    _verticalNoteFrameSplitter = new QSplitter(Qt::Vertical);
    _verticalNoteFrameSplitter->setHandleWidth(0);

    QVBoxLayout *layout = new QVBoxLayout();
    layout->setContentsMargins(0, 0, 0, 0);
    layout->addWidget(_verticalNoteFrameSplitter);
    _verticalNoteFrame->setLayout(layout);

    mainSplitter->addWidget(ui->tagFrame);
    mainSplitter->addWidget(ui->notesListFrame);
    mainSplitter->addWidget(_verticalNoteFrame);

    // do the further setup for the main splitter and all the panes
    setupMainSplitter();

    // restore main splitter state
    QSettings settings;
    QByteArray state = settings.value("mainSplitterSizes").toByteArray();
    mainSplitter->restoreState(state);

    ui->centralWidget->layout()->addWidget(this->mainSplitter);

    // setup the checkbox
    const QSignalBlocker blocker(ui->actionUse_vertical_preview_layout);
    Q_UNUSED(blocker);
    ui->actionUse_vertical_preview_layout
            ->setChecked(isVerticalPreviewModeEnabled());
}

/**
 * Does the initialization for the note list splitter
 */
void MainWindow::initNoteListSplitter() {
    _noteListSplitter = new QSplitter();
    _noteListSplitter->setOrientation(Qt::Vertical);

    ui->noteListSubFrame->setStyleSheet("#noteListSubFrame {margin: 0;}");
    ui->navigationFrame->setStyleSheet("#navigationFrame {margin: 0;}");

    _noteListSplitter->addWidget(ui->noteListSubFrame);
    _noteListSplitter->addWidget(ui->navigationFrame);

    ui->notesListFrame->layout()->addWidget(_noteListSplitter);

    // restore main splitter state
    QSettings settings;
    QByteArray state = settings.value("noteListSplitterState").toByteArray();
    _noteListSplitter->restoreState(state);
}

/**
 * Does the further setup for the main splitter and all the panes
 */
void MainWindow::setupMainSplitter() {
    if ( isVerticalPreviewModeEnabled() ) {
        ui->noteEditFrame->setStyleSheet("#noteEditFrame {margin: 0 0 3px 0;}");
        ui->noteViewFrame->setStyleSheet("#noteViewFrame {margin: 0;}");

        _verticalNoteFrameSplitter->addWidget(ui->noteEditFrame);
        _verticalNoteFrameSplitter->addWidget(ui->noteViewFrame);

        // disable collapsing for all widgets in the splitter, users had
        // problems with collapsed panels
        for (int i = 0; i < _verticalNoteFrameSplitter->count(); i++) {
            _verticalNoteFrameSplitter->setCollapsible(i, false);
        }

        // restore the vertical note frame splitter state
        QSettings settings;
        _verticalNoteFrameSplitter->restoreState(settings.value(
                "verticalNoteFrameSplitterState").toByteArray());
    } else {
        ui->noteEditFrame->setStyleSheet("#noteEditFrame {margin: 0 0 0 3px;}");
        ui->noteViewFrame->setStyleSheet("#noteViewFrame {margin: 0 0 0 3px;}");

        mainSplitter->addWidget(ui->noteEditFrame);
        mainSplitter->addWidget(ui->noteViewFrame);
    }

    // disable collapsing for all widgets in the splitter, users had problems
    // with collapsed panels
    for (int i = 0; i < mainSplitter->count(); i++) {
        mainSplitter->setCollapsible(i, false);
    }

    // set the visibility of the vertical note frame
    _verticalNoteFrame->setVisible(isVerticalPreviewModeEnabled() &&
                (isNoteEditPaneEnabled() || isMarkdownViewEnabled()));
}

void MainWindow::createSystemTrayIcon() {
    trayIcon = new QSystemTrayIcon(this);
    trayIcon->setIcon(QIcon(":/images/icon.png"));

    connect(trayIcon, SIGNAL(activated(QSystemTrayIcon::ActivationReason)),
            this, SLOT(
                    systemTrayIconClicked(QSystemTrayIcon::ActivationReason)));

    if (showSystemTray) {
        trayIcon->show();
    }
}

/**
 * Creates the items in the note tree widget from the note and note sub
 * folder tables
 */
void MainWindow::loadNoteDirectoryList(QTreeWidgetItem *parentItem) {
    int noteSubFolderId = 0;
    NoteSubFolder noteSubFolder;
    bool hasNoteSubFolder = false;

    if (parentItem != NULL) {
        noteSubFolderId = parentItem->data(0, Qt::UserRole + 1).toInt();
        noteSubFolder = NoteSubFolder::fetch(noteSubFolderId);
        hasNoteSubFolder = noteSubFolder.isFetched();

        if (!hasNoteSubFolder) {
            return;
        }
    }

    const QSignalBlocker blocker(ui->noteTextEdit);
    Q_UNUSED(blocker);

    const QSignalBlocker blocker2(ui->noteTreeWidget);
    Q_UNUSED(blocker2);

    bool showSubfolders = NoteFolder::isCurrentShowSubfolders();

    if (!hasNoteSubFolder) {
        // turn on the root decoration if we want to show subfolders
        ui->noteTreeWidget->setRootIsDecorated(showSubfolders);

        ui->noteTreeWidget->clear();
    }

    bool isEditable = Note::allowDifferentFileName();

    // build the note sub folder items
    if (showSubfolders) {
        QList<NoteSubFolder> noteSubFolderList =
                NoteSubFolder::fetchAllByParentId(noteSubFolderId);

        // build the next level of note sub folders
        Q_FOREACH(NoteSubFolder loopNoteSubFolder, noteSubFolderList) {
                QTreeWidgetItem *noteSubFolderItem =
                        addNoteSubFolderToNoteTreeWidget(parentItem,
                                                         loopNoteSubFolder);

                loadNoteDirectoryList(noteSubFolderItem);
            }
    }

    // load all notes and add them to the note list widget
    QList<Note> noteList = Note::fetchAllByNoteSubFolderId(
            noteSubFolderId);
    Q_FOREACH(Note note, noteList) {
            QString name = note.getName();

            // skip notes without name
            if (name.isEmpty()) {
                continue;
            }

            // add a note item to the tree
            QTreeWidgetItem *noteItem = new QTreeWidgetItem();
            setTreeWidgetItemToolTipForNote(noteItem, &note);
            noteItem->setText(0, name);
            noteItem->setData(0, Qt::UserRole, note.getId());
            noteItem->setIcon(0, QIcon::fromTheme(
                    "text-x-generic",
                    QIcon(":icons/breeze-qownnotes/16x16/"
                                  "text-x-generic.svg")));

            if (isEditable) {
                noteItem->setFlags(
                        noteItem->flags() | Qt::ItemIsEditable);
            }

            if (!hasNoteSubFolder) {
                ui->noteTreeWidget->addTopLevelItem(noteItem);
            } else {
                parentItem->addChild(noteItem);
            }
    }

    if (!hasNoteSubFolder) {
        // clear the text edits if there are no notes
        if (noteList.isEmpty()) {
            ui->noteTextEdit->clear();
            ui->noteTextView->clear();
        }
    }

    int itemCount = noteList.count();
    MetricsService::instance()->sendEventIfEnabled(
            "note/list/loaded",
            "note",
            "note list loaded",
            QString::number(itemCount) + " notes",
            itemCount);

    QString absoluteNotePath = Utils::Misc::removeIfEndsWith(
            this->notesPath, QDir::separator());

    QString noteSubFolderPath = noteSubFolder.relativePath();
    if (hasNoteSubFolder) {
        absoluteNotePath += QDir::separator() + noteSubFolderPath;
    }

    QDir dir(absoluteNotePath);

    if (!hasNoteSubFolder) {
        // clear all paths from the directory watcher
        QStringList fileList = noteDirectoryWatcher.directories() +
                noteDirectoryWatcher.files();
        if (fileList.count() > 0) {
            noteDirectoryWatcher.removePaths(fileList);
        }
    }

    if (dir.exists()) {
        // watch the notes directory for changes
        noteDirectoryWatcher.addPath(absoluteNotePath);
    }

    QStringList fileNameList = Note::fetchNoteFileNames();

    // watch all the notes for changes
    int count = 0;
    Q_FOREACH(QString fileName, fileNameList) {
#ifdef Q_OS_LINUX
            // only add the last first 200 notes to the file watcher to
            // prevent that nothing is watched at all because of too many
            // open files
            if (count > 200) {
                break;
            }
#endif

            if (hasNoteSubFolder) {
                fileName.prepend(noteSubFolderPath + QDir::separator());
            }

            QString path = Note::getFullNoteFilePathForFile(fileName);
            QFile file(path);
            if (file.exists()) {
                this->noteDirectoryWatcher.addPath(path);
                count++;
            }
    }

    if (!hasNoteSubFolder) {
            // sort alphabetically again if necessary
        if (sortAlphabetically) {
            ui->noteTreeWidget->sortItems(0, Qt::AscendingOrder);
        }

        // setup tagging
        setupTags();

        // generate the tray context menu
        generateSystemTrayContextMenu();
    }
}

/**
 * Adds a note sub folder to the note tree widget
 */
QTreeWidgetItem *MainWindow::addNoteSubFolderToNoteTreeWidget(
        QTreeWidgetItem *parentItem, NoteSubFolder noteSubFolder) {
    QTreeWidgetItem *item = new QTreeWidgetItem();
    item->setText(0, noteSubFolder.getName());
    item->setData(0, Qt::UserRole + 1, noteSubFolder.getId());
    item->setFlags(item->flags() & ~Qt::ItemIsSelectable);
    item->setIcon(0, QIcon::fromTheme(
                                "folder",
                                QIcon(":icons/breeze-qownnotes/16x16/"
                                              "folder.svg")));

    if (parentItem == NULL) {
        ui->noteTreeWidget->addTopLevelItem(item);
    } else {
        parentItem->addChild(item);
    }

    return item;
}

/**
 * Sets the tree widget tooltip for a note
 */
void MainWindow::setTreeWidgetItemToolTipForNote(
        QTreeWidgetItem *item,
        Note *note,
        QDateTime *overrideFileLastModified) {
    if ((item == NULL) || (note == NULL)) {
        return;
    }

    QDateTime modified = note->getFileLastModified();
    QDateTime *fileLastModified = (overrideFileLastModified != NULL) ?
                                 overrideFileLastModified : &modified;

    item->setToolTip(0, tr("<strong>%1</strong><br />last modified: %2")
            .arg(note->getName(), fileLastModified->toString()));
}

/**
 * @brief makes the current note the first item in the note list without reloading the whole list
 */
void MainWindow::makeCurrentNoteFirstInNoteList() {
    QString name = this->currentNote.getName();
    QList<QTreeWidgetItem *> items =
            this->ui->noteTreeWidget->findItems(name, Qt::MatchExactly);
    if (items.count() > 0) {
        const QSignalBlocker blocker(this->ui->noteTreeWidget);
        Q_UNUSED(blocker);

        ui->noteTreeWidget->takeTopLevelItem(
                ui->noteTreeWidget->indexOfTopLevelItem(items[0]));
        ui->noteTreeWidget->insertTopLevelItem(0, items[0]);
        this->ui->noteTreeWidget->setCurrentItem(items[0]);
    }
}

void MainWindow::readSettings() {
    NoteFolder::migrateToNoteFolders();

    QSettings settings;
    sortAlphabetically = settings.value(
            "SortingModeAlphabetically", false).toBool();
    showSystemTray = settings.value("ShowSystemTray", false).toBool();
    restoreGeometry(settings.value("MainWindow/geometry").toByteArray());
    restoreState(settings.value("MainWindow/windowState").toByteArray());
    ui->menuBar->restoreGeometry(
            settings.value("MainWindow/menuBarGeometry").toByteArray());

    // read all relevant settings, that can be set in the settings dialog
    readSettingsFromSettingsDialog();

    // get notes path
    this->notesPath = settings.value("notesPath").toString();

    // migration: remove GAnalytics-cid
    if (!settings.value("GAnalytics-cid").toString().isEmpty()) {
        settings.remove("GAnalytics-cid");
    }

    // let us select a folder if we haven't find one in the settings
    if (this->notesPath == "") {
        selectOwnCloudNotesFolder();
    }

    // migration: remove notes path from recent note folders
    if (this->notesPath != "") {
        QStringList recentNoteFolders =
                settings.value("recentNoteFolders").toStringList();
        if (recentNoteFolders.contains(this->notesPath)) {
            recentNoteFolders.removeAll(this->notesPath);
            settings.setValue("recentNoteFolders", recentNoteFolders);
        }
    }

    // set the editor width selector for the distraction free mode
    int editorWidthMode =
            settings.value("DistractionFreeMode/editorWidthMode").toInt();

    switch (editorWidthMode) {
        case QOwnNotesMarkdownTextEdit::Medium:
            ui->actionEditorWidthMedium->setChecked(true);
            break;
        case QOwnNotesMarkdownTextEdit::Wide:
            ui->actionEditorWidthWide->setChecked(true);
            break;
        case QOwnNotesMarkdownTextEdit::Full:
            ui->actionEditorWidthFull->setChecked(true);
            break;
        default:
        case QOwnNotesMarkdownTextEdit::Narrow:
            ui->actionEditorWidthNarrow->setChecked(true);
            break;
    }

    // toggle the show status bar checkbox
    bool showStatusBar = settings.value("showStatusBar", true).toBool();
    on_actionShow_status_bar_triggered(showStatusBar);
}

/**
 * @brief Reads all relevant settings, that can be set in the settings dialog
 */
void MainWindow::readSettingsFromSettingsDialog() {
    QSettings settings;

    // disable the automatic update dialog per default for repositories and
    // self-builds
    if (settings.value("disableAutomaticUpdateDialog").toString().isEmpty()) {
        QString release = QString(RELEASE);
        bool enabled =
                release.contains("Travis") || release.contains("AppVeyor");
        settings.setValue("disableAutomaticUpdateDialog", !enabled);
    }

    this->notifyAllExternalModifications =
            settings.value("notifyAllExternalModifications").toBool();
    this->noteSaveIntervalTime =
            settings.value("noteSaveIntervalTime", 10).toInt();

    // default value is 10 seconds
    if (this->noteSaveIntervalTime == 0) {
        this->noteSaveIntervalTime = 10;
        settings.setValue("noteSaveIntervalTime", this->noteSaveIntervalTime);
    }

    // set the note text edit font
    ui->noteTextEdit->setStyles();
    ui->encryptedNoteTextEdit->setStyles();

    // load note text view font
    QString fontString = settings.value("MainWindow/noteTextView.font")
            .toString();

    // store the current font if there isn't any set yet
    if (fontString == "") {
        fontString = ui->noteTextView->font().toString();
        settings.setValue("MainWindow/noteTextView.font", fontString);
    }

    // set the note text view font
    QFont font;
    font.fromString(fontString);
    ui->noteTextView->setFont(font);

    // set the main toolbar icon size
    int toolBarIconSize = settings.value(
            "MainWindow/mainToolBar.iconSize").toInt();
    if (toolBarIconSize == 0) {
        toolBarIconSize = ui->mainToolBar->iconSize().height();
        settings.setValue(
                "MainWindow/mainToolBar.iconSize",
                QString::number(toolBarIconSize));
    } else {
        QSize size(toolBarIconSize, toolBarIconSize);
        ui->mainToolBar->setIconSize(size);
        _formattingToolbar->setIconSize(size);
        _insertingToolbar->setIconSize(size);
        _encryptionToolbar->setIconSize(size);
        _windowToolbar->setIconSize(size);
        _quitToolbar->setIconSize(size);
    }

    // check if we want to view the note folder combo box
    ui->noteFolderComboBox->setVisible(
            settings.value(
                    "MainWindow/showRecentNoteFolderInMainArea").toBool());

    // change the search notes symbol between dark and light mode
    QString fileName = settings.value("darkModeColors").toBool() ?
                       "search-notes-dark.svg" : "search-notes.svg";
    QString styleSheet = ui->searchLineEdit->styleSheet();
    styleSheet.replace(
            QRegularExpression("background-image: url\\(:.+\\);"),
            QString("background-image: url(:/images/%1);").arg(fileName));
    ui->searchLineEdit->setStyleSheet(styleSheet);
}

void MainWindow::updateNoteTextFromDisk(Note note) {
    note.updateNoteTextFromDisk();
    note.store();
    this->currentNote = note;
    updateEncryptNoteButtons();

    {
        const QSignalBlocker blocker(this->ui->noteTextEdit);
        Q_UNUSED(blocker);
        this->setNoteTextFromNote(&note);
    }

    ScriptingService::instance()->onCurrentNoteChanged(&currentNote);
}

void MainWindow::notesWereModified(const QString &str) {
    qDebug() << "notesWereModified: " << str;

    QFileInfo fi(str);
    Note note = Note::fetchByFileName(fi.fileName());

    // load note from disk if current note was changed
    if (note.getFileName() == this->currentNote.getFileName()) {
        if (note.fileExists()) {
            // fetch current text
            QString text1 = this->ui->noteTextEdit->toPlainText();

            // fetch text of note from disk
            note.updateNoteTextFromDisk();
            QString text2 = note.getNoteText();

            // skip dialog if texts are equal
            if (text1 == text2) {
                return;
            }

            qDebug() << "Current note was modified externally!";

            showStatusBarMessage(
                    tr("current note was modified externally"), 5000);

            // if we don't want to get notifications at all
            // external modifications check if we really need one
            if (!this->notifyAllExternalModifications) {
                bool isCurrentNoteNotEditedForAWhile =
                        this->currentNoteLastEdited.addSecs(60)
                        < QDateTime::currentDateTime();

                // reloading the current note text straight away
                // if we didn't change it for a minute
                if (!this->currentNote.getHasDirtyData()
                    && isCurrentNoteNotEditedForAWhile) {
                    updateNoteTextFromDisk(note);
                    return;
                }
            }

            int result = openNoteDiffDialog(note);
            switch (result) {
                // overwrite file with local changes
                case NoteDiffDialog::Overwrite: {
                    const QSignalBlocker blocker(this->noteDirectoryWatcher);
                    Q_UNUSED(blocker);
                    this->currentNote.store();
                    this->currentNote.storeNoteTextFileToDisk();
                    showStatusBarMessage(
                            tr("stored current note to disk"), 3000);

                    // just to make sure everything is uptodate
//                        this->currentNote = note;
//                        this->setNoteTextFromNote( &note, true );

                    // wait 100ms before the block on this->noteDirectoryWatcher
                    // is opened, otherwise we get the event
                    waitMsecs(100);
                }
                    break;

                // reload note file from disk
                case NoteDiffDialog::Reload:
                    updateNoteTextFromDisk(note);
                    break;

                case NoteDiffDialog::Cancel:
                case NoteDiffDialog::Ignore:
                default:
                    // do nothing
                    break;
            }
        } else {
            qDebug() << "Current note was removed externally!";

            switch (QMessageBox::information(
                    this, tr("Note was removed externally!"),
                    tr("Current note was removed outside of this application!\n"
                            "Restore current note?"),
                     tr("&Restore"), tr("&Cancel"), QString::null,
                                             0, 1)) {
                case 0: {
                    const QSignalBlocker blocker(this->noteDirectoryWatcher);
                    Q_UNUSED(blocker);

                    QString text = this->ui->noteTextEdit->toPlainText();
                    note.storeNewText(text);

                    // store note to disk again
                    note.storeNoteTextFileToDisk();
                    showStatusBarMessage(
                            tr("stored current note to disk"), 3000);

                    // rebuild and reload the notes directory list
                    buildNotesIndex();
                    loadNoteDirectoryList();

                    // fetch note new (because all the IDs have changed
                    // after the buildNotesIndex()
                    note.refetch();

                    // restore old selected row (but don't update the note text)
                    setCurrentNote(note, false);
                }
                    break;
                case 1:
                default:
                    break;
            }
        }
    } else {
        qDebug() << "other note was changed: " << str;

        showStatusBarMessage(
                tr("note was modified externally: %1").arg(str), 5000);

        // rebuild and reload the notes directory list
        buildNotesIndex();
        loadNoteDirectoryList();
        setCurrentNote(this->currentNote, false);
    }
}

void MainWindow::notesDirectoryWasModified(const QString &str) {
    qDebug() << "notesDirectoryWasModified: " << str;
    showStatusBarMessage(tr("notes directory was modified externally"), 5000);

    // rebuild and reload the notes directory list
    buildNotesIndex();
    loadNoteDirectoryList();

#ifdef Q_OS_LINUX
    // check if the current note was modified
    // this is a small remedy for the problem of not detected external note
    // changes
    QString noteFileName = currentNote.getFileName();
    if (!noteFileName.isEmpty()) {
        notesWereModified(currentNote.getFileName());
    }
#endif

    // also update the text of the text edit if current note has changed
    bool updateNoteText = !this->currentNote.exists();
    qDebug() << "updateNoteText: " << updateNoteText;

    // restore old selected row (but don't update the note text)
    setCurrentNote(this->currentNote, updateNoteText);
}

/**
 * Checks if the note view needs an update because the text has changed
 */
void MainWindow::noteViewUpdateTimerSlot() {
    if (_noteViewNeedsUpdate) {
        if (isMarkdownViewEnabled()) {
            setNoteTextFromNote(&currentNote, true);
        }
        _noteViewNeedsUpdate = false;
    }
}

void MainWindow::storeUpdatedNotesToDisk() {
    {
        const QSignalBlocker blocker(this->noteDirectoryWatcher);
        Q_UNUSED(blocker);

        QString oldNoteName = this->currentNote.getName();

        // For some reason this->noteDirectoryWatcher gets an event from this.
        // I didn't find an other solution than to wait yet.
        // All flushing and syncing didn't help.
        int count = Note::storeDirtyNotesToDisk(this->currentNote);

        if (count > 0) {
            _noteViewNeedsUpdate = true;

            MetricsService::instance()
                    ->sendEventIfEnabled(
                            "note/notes/stored",
                            "note",
                            "notes stored",
                            QString::number(count) + " notes",
                            count);

            qDebug() << __func__ << " - 'count': " << count;

            showStatusBarMessage(
                    tr("stored %n note(s) to disk", "", count),
                    3000);

            // wait 100ms before the block on this->noteDirectoryWatcher
            // is opened, otherwise we get the event
            waitMsecs(100);

            // just to make sure everything is up-to-date
            this->currentNote.refetch();

            QString newNoteName = this->currentNote.getName();
            if (oldNoteName == newNoteName) {
                if ( !sortAlphabetically ) {
                    // if note name has not changed makes the current note
                    // the first item in the note list without
                    // reloading the whole list
                    makeCurrentNoteFirstInNoteList();
                }
            } else {
                // rename the note file names of note tag links
                Tag::renameNoteFileNamesOfLinks(oldNoteName, newNoteName);

                // just to make sure the window title is set correctly
                updateWindowTitle();

                // reload the directory list if note name has changed
                loadNoteDirectoryList();
            }
        }
    }
}

/**
 * Shows alerts for calendar items with an alarm date in the current minute
 * Also checks for expired note crypto keys
 */
void MainWindow::frequentPeriodicChecker() {
    CalendarItem::alertTodoReminders();
    Note::expireCryptoKeys();
    MetricsService::instance()->sendHeartbeat();

    QSettings settings;
    QDateTime lastUpdateCheck = settings.value("LastUpdateCheck").toDateTime();
    if (!lastUpdateCheck.isValid()) {
        // set the LastUpdateCheck if it wasn't set
        settings.setValue("LastUpdateCheck", QDateTime::currentDateTime());
    } else if (lastUpdateCheck.addSecs(3600) <= QDateTime::currentDateTime()) {
        // check for updates every 1h
        updateService->checkForUpdates(this, UpdateService::Periodic);
    }
}

/**
 * Does the setup for the update available button
 */
void MainWindow::setupUpdateAvailableButton() {
    _updateAvailableButton = new QPushButton(this);
    _updateAvailableButton->setFlat(true);
    _updateAvailableButton->setToolTip(
            tr("click here to see what has changed and to be able to "
                       "download the latest version"));
    _updateAvailableButton->hide();
    _updateAvailableButton->setStyleSheet("QPushButton {padding: 0 5px}");

    QObject::connect(
            _updateAvailableButton,
            SIGNAL(pressed()),
            this,
            SLOT(on_actionCheck_for_updates_triggered()));

    ui->statusBar->addPermanentWidget(_updateAvailableButton);
}

void MainWindow::showUpdateAvailableButton(QString version) {
    _updateAvailableButton->setText(
            tr("new version %1 available").arg(version));
    _updateAvailableButton->show();
}

void MainWindow::hideUpdateAvailableButton() {
    _updateAvailableButton->hide();
}

void MainWindow::waitMsecs(int msecs) {
    QTime dieTime = QTime::currentTime().addMSecs(msecs);
    while (QTime::currentTime() < dieTime)
        QCoreApplication::processEvents(QEventLoop::AllEvents, 50);
}

/**
 * Builds the index of notes and note sub folders
 */
void MainWindow::buildNotesIndex(int noteSubFolderId) {
    QString notePath = Utils::Misc::removeIfEndsWith(
            this->notesPath, QDir::separator());
    NoteSubFolder noteSubFolder;
    bool hasNoteSubFolder = false;

    qDebug() << __func__ << " - 'noteSubFolderId': " << noteSubFolderId;

    if (noteSubFolderId == 0) {
        // make sure we destroy nothing
        storeUpdatedNotesToDisk();
    } else {
        noteSubFolder = NoteSubFolder::fetch(noteSubFolderId);
        hasNoteSubFolder = noteSubFolder.isFetched();

        if (!hasNoteSubFolder) {
            return;
        }

        notePath += QDir::separator() + noteSubFolder.relativePath();
    }

    qDebug() << __func__ << " - 'notePath': " << notePath;

    QDir notesDir(notePath);

    // only show markdown and text files
    QStringList filters;
    filters << "*.txt" << "*.md";

    // append the custom extensions
    filters.append(Note::customNoteFileExtensionList("*."));

    // show newest entry first
    QStringList files = notesDir.entryList(filters, QDir::Files, QDir::Time);
    qDebug() << __func__ << " - 'files': " << files;

    bool createDemoNotes = (files.count() == 0) && !hasNoteSubFolder;

    if (createDemoNotes) {
        QSettings settings;
        // check if we already have created the demo notes once
        createDemoNotes = !settings.value("demoNotesCreated").toBool();

        if (createDemoNotes) {
            // we don't want to create the demo notes again
            settings.setValue("demoNotesCreated", true);
        }
    }

    // add some notes if there aren't any and
    // we haven't already created them once
    if (createDemoNotes) {
        qDebug() << "No notes! We will add some...";
        QStringList filenames = QStringList() <<
                "Markdown Showcase.md" <<
                "GitHub Flavored Markdown.md" <<
                "Welcome to QOwnNotes.md";
        QString filename;
        QString destinationFile;

        // copy note files to the notes path
        for (int i = 0; i < filenames.size(); ++i) {
            filename = filenames.at(i);
            destinationFile = this->notesPath + QDir::separator() + filename;
            QFile sourceFile(":/demonotes/" + filename);
            sourceFile.copy(destinationFile);
            // set read/write permissions for the owner and user
            QFile::setPermissions(destinationFile,
                                  QFile::ReadOwner | QFile::WriteOwner |
                                          QFile::ReadUser | QFile::WriteUser);
        }

        // copy the shortcuts file and handle its file permissions
//        destinationFile = this->notesPath + QDir::separator() +
//              "Important Shortcuts.txt";
//        QFile::copy( ":/shortcuts", destinationFile );
//        QFile::setPermissions( destinationFile, QFile::ReadOwner |
//                  QFile::WriteOwner | QFile::ReadUser | QFile::WriteUser );

        // fetch all files again
        files = notesDir.entryList(filters, QDir::Files, QDir::Time);

        // jump to the welcome note in the note selector in 500ms
        QTimer::singleShot(500, this, SLOT(jumpToWelcomeNote()));
    }

    // get the current crypto key to set it again
    // after all notes were read again
    qint64 cryptoKey = currentNote.getCryptoKey();
    QString cryptoPassword = currentNote.getCryptoPassword();

    if (!hasNoteSubFolder) {
        // first delete all notes and note sub folders in the database
        Note::deleteAll();
        NoteSubFolder::deleteAll();
    }

    // create all notes from the files
    Q_FOREACH(QString fileName, files) {
            if (hasNoteSubFolder) {
                fileName.prepend(noteSubFolder.relativePath() +
                                         QDir::separator());
            }

            // fetching the content of the file
            QFile file(Note::getFullNoteFilePathForFile(fileName));
            Note note;
            note.createFromFile(file);

            if (note.isFetched() && hasNoteSubFolder) {
                note.setNoteSubFolder(noteSubFolder);
                note.store();
            }
        }

    // re-fetch current note (because all the IDs have changed after the
    // buildNotesIndex()
    currentNote.refetch();

    if (cryptoKey != 0) {
        // reset the old crypto key for the current note
        currentNote.setCryptoKey(cryptoKey);
        currentNote.setCryptoPassword(cryptoPassword);
        currentNote.store();
    }

    // build the note sub folders
    bool showSubfolders = NoteFolder::isCurrentShowSubfolders();
    if (showSubfolders) {
        QStringList folders = notesDir.entryList(
                QStringList("*"), QDir::Dirs, QDir::Time);

        // ignore some folders
        QStringList ignoreFolderList;
        ignoreFolderList << "." << ".." << "media";

        Q_FOREACH(QString folder, folders) {
                if (ignoreFolderList.contains(folder)) {
                    continue;
                }

                // create the parent note sub folder
                NoteSubFolder parentNoteSubFolder;
                parentNoteSubFolder.setName(folder);
                parentNoteSubFolder.setParentId(noteSubFolderId);
                parentNoteSubFolder.store();

                if (parentNoteSubFolder.isFetched()) {
                    buildNotesIndex(parentNoteSubFolder.getId());
                }
            }
    }

    if (!hasNoteSubFolder) {
        // setup the note folder database
        DatabaseService::createNoteFolderConnection();
        DatabaseService::setupNoteFolderTables();
    }
}

/**
 * Jumps to the welcome note in the note selector
 */
void MainWindow::jumpToWelcomeNote() {
    jumpToNoteName("Welcome to QOwnNotes");
}

/**
 * Jumps to a note in the note selector
 */
void MainWindow::jumpToNoteName(QString name) {
    // search for the note
    QList<QTreeWidgetItem *> items = ui->noteTreeWidget->findItems(
            name, Qt::MatchExactly, 0);
    if (items.count() > 0) {
        // set the welcome note as current note
        ui->noteTreeWidget->setCurrentItem(items.at(0));
    }
}

QString MainWindow::selectOwnCloudNotesFolder() {
    QString path = this->notesPath;

    if (path == "") {
        path = QDir::homePath() + QDir::separator() +
                "ownCloud" + QDir::separator() + "Notes";
    }

    // TODO(pbek): We sometimes seem to get a "QCoreApplication::postEvent:
    // Unexpected null receiver" here.
    QString dir = QFileDialog::getExistingDirectory(
            this,
            tr("Please select the folder where your notes will get stored to"),
            path,
            QFileDialog::ShowDirsOnly);

    QDir d = QDir(dir);

    if (d.exists() && (dir != "")) {
        // let's remove trailing slashes
        dir = d.path();

        // update the recent note folder list
        storeRecentNoteFolder(this->notesPath, dir);

        this->notesPath = dir;
        QSettings settings;
        settings.setValue("notesPath", dir);

        // update the current folder tooltip
        updateCurrentFolderTooltip();
    } else {
        if (this->notesPath == "") {
            switch (QMessageBox::information(
                   this, tr("No folder was selected"),
                    tr("You have to select your ownCloud notes "
                            "folder to make this software work!"),
                    tr("&Retry"), tr("&Exit"), QString::null,
                    0, 1)) {
                case 0:
                    selectOwnCloudNotesFolder();
                    break;
                case 1:
                default:
                    // No other way to quit the application worked
                    // in the constructor
                    QTimer::singleShot(0, this, SLOT(quitApp()));
                    QTimer::singleShot(100, this, SLOT(quitApp()));
                    break;
            }
        }
    }

    return this->notesPath;
}

/**
 * Sets the current note from a note id
 */
void MainWindow::setCurrentNoteFromNoteId(int noteId) {
    // make sure the main window is visible
    show();

    Note note = Note::fetch(noteId);
    if (note.isFetched()) {
        setCurrentNote(note);
    }
}

void MainWindow::setCurrentNote(Note note,
                                bool updateNoteText,
                                bool updateSelectedNote,
                                bool addNoteToHistory) {
    MetricsService::instance()->sendVisitIfEnabled("note/current-note/changed");

    enableShowVersionsButton();
    enableShowTrashButton();

    // update cursor position of previous note
    if (this->currentNote.exists()) {
        QTextCursor c = ui->noteTextEdit->textCursor();
        this->noteHistory.updateCursorPositionOfNote(
                this->currentNote, c.position());
    }

    // add new note to history
    if (addNoteToHistory && note.exists()) {
        this->noteHistory.add(note);
    }

    this->currentNote = note;
    QString name = note.getName();
    updateWindowTitle();

    // set the note text edit to readonly if note file is not writable
    QFileInfo *f = new QFileInfo(note.fullNoteFilePath());
    ui->noteTextEdit->setReadOnly(!f->isWritable());
    ui->encryptedNoteTextEdit->setReadOnly(!f->isWritable());

    // find and set the current item
    if (updateSelectedNote) {
        QList<QTreeWidgetItem *> items = ui->noteTreeWidget->findItems(
                name, Qt::MatchExactly);
        if (items.count() > 0) {
            const QSignalBlocker blocker(ui->noteTreeWidget);
            Q_UNUSED(blocker);

            ui->noteTreeWidget->setCurrentItem(items[0]);
        }
    }

    // update the text of the text edit
    if (updateNoteText) {
        const QSignalBlocker blocker(this->ui->noteTextEdit);
        Q_UNUSED(blocker);

        this->setNoteTextFromNote(&note);

        // hide the encrypted note text edit by default and show the regular one
        ui->encryptedNoteTextEdit->hide();
        ui->noteTextEdit->show();
    }

    updateEncryptNoteButtons();
    reloadCurrentNoteTags();

    ScriptingService::instance()->onCurrentNoteChanged(&currentNote);
}

/**
 * Updates the windows title for the current note
 */
void MainWindow::updateWindowTitle() {
    setWindowTitle(currentNote.getName() + " - QOwnNotes " + QString(VERSION));
}

void MainWindow::focusNoteTextEdit() {
    // move the cursor to the 4nd line
    QTextCursor tmpCursor = ui->noteTextEdit->textCursor();
    tmpCursor.movePosition(QTextCursor::Start, QTextCursor::MoveAnchor);
    tmpCursor.movePosition(QTextCursor::Down, QTextCursor::MoveAnchor);
    tmpCursor.movePosition(QTextCursor::Down, QTextCursor::MoveAnchor);
    tmpCursor.movePosition(QTextCursor::Down, QTextCursor::MoveAnchor);
    ui->noteTextEdit->setTextCursor(tmpCursor);

    // focus note text edit
    ui->noteTextEdit->setFocus();
}

void MainWindow::removeCurrentNote() {
    // store updated notes to disk
    storeUpdatedNotesToDisk();

    switch (QMessageBox::information(this, tr("Remove current note"),
                     tr("Remove current note: <strong>%1</strong>?")
                             .arg(this->currentNote.getName()),
                     tr("&Remove"), tr("&Cancel"), QString::null,
                     0, 1)) {
        case 0: {
            // TODO: better fetch by note id, not by name
            QList<QTreeWidgetItem*> noteList =
                    ui->noteTreeWidget->findItems(currentNote.getName(),
                                           Qt::MatchExactly);

            if (noteList.count() > 0) {
                const QSignalBlocker blocker1(ui->noteTreeWidget);
                Q_UNUSED(blocker1);

                const QSignalBlocker blocker2(ui->noteTextEdit);
                Q_UNUSED(blocker2);

                const QSignalBlocker blocker3(ui->noteTextView);
                Q_UNUSED(blocker3);

                const QSignalBlocker blocker4(ui->encryptedNoteTextEdit);
                Q_UNUSED(blocker4);

                const QSignalBlocker blocker5(noteDirectoryWatcher);
                Q_UNUSED(blocker5);

                // delete note in database and on file system
                currentNote.remove(true);

                ui->noteTextEdit->clear();
                ui->noteTextView->clear();
                ui->encryptedNoteTextEdit->clear();

                // delete item in note list widget
                delete noteList[0];

                // set a new first note
                resetCurrentNote();
            }

            break;
        }
        case 1:
        default:
            break;
    }
}

/**
 * Resets the current note to the first note
 */
void MainWindow::resetCurrentNote() {
    QKeyEvent *event = new QKeyEvent(QEvent::KeyPress, Qt::Key_Home,
                                     Qt::NoModifier);
    QApplication::postEvent(ui->noteTreeWidget, event);
}

void MainWindow::storeSettings() {
    QSettings settings;

    // don't store the window settings in distraction free mode
    if (!isInDistractionFreeMode()) {
        settings.setValue("MainWindow/geometry", saveGeometry());
        settings.setValue("MainWindow/windowState", saveState());
        settings.setValue("mainSplitterSizes", mainSplitter->saveState());
        settings.setValue("noteListSplitterState",
                          _noteListSplitter->saveState());
        settings.setValue("verticalNoteFrameSplitterState",
                          _verticalNoteFrameSplitter->saveState());
        settings.setValue("MainWindow/menuBarGeometry",
                          ui->menuBar->saveGeometry());

        saveMainSplitterState();
    }

    settings.setValue("SortingModeAlphabetically", sortAlphabetically);
    settings.setValue("ShowSystemTray", showSystemTray);
    settings.setValue("LogDialog/showAtStartup",
                      LogDialog::instance()->isVisible());
}


/*!
 * Internal events
 */

void MainWindow::closeEvent(QCloseEvent *event) {
    storeSettings();

    if (showSystemTray) {
        // if we use the system tray lets hide the log dialog when the
        // main window is closed
        LogDialog::instance()->hide();
        hide();
        event->ignore();
    } else {
        MetricsService::instance()->sendVisitIfEnabled("app/end", "app end");

        // if we don't use the system tray we delete the log widow so the app
        // can quit
        delete(LogDialog::instance());
        QMainWindow::closeEvent(event);
    }
}

//
// Event filters on the MainWindow
//
bool MainWindow::eventFilter(QObject *obj, QEvent *event) {
    if (event->type() == QEvent::KeyPress) {
        QKeyEvent *keyEvent = static_cast<QKeyEvent *>(event);

        if (obj == ui->searchLineEdit->completer()->popup()) {
            if (keyEvent->key() == Qt::Key_Return) {
                // set a variable to ignore that first "Return" in the
                // return-handler
                _searchLineEditFromCompleter = true;
                return false;
            }
        } else if (obj == ui->searchLineEdit) {
            bool downSelectNote = false;

            // fallback to the default completion
            ui->searchLineEdit->completer()->setCompletionMode(
                    QCompleter::PopupCompletion);

            if (keyEvent->key() == Qt::Key_Down) {
                if (ui->searchLineEdit->completer()->completionCount() > 0) {
                    // the search text is empty we want to show all saved
                    // searches if "Down" was pressed
                    if (ui->searchLineEdit->text().isEmpty()) {
                        ui->searchLineEdit->completer()->setCompletionMode(
                                QCompleter::UnfilteredPopupCompletion);
                    }

                    // open the completer
                    ui->searchLineEdit->completer()->complete();
                    return false;
                } else {
                    // if nothing was found in the completer we want to jump
                    // to the note list
                    downSelectNote = true;
                }
            }

            // set focus to the notes list if Key_Right or Key_Tab were
            // pressed in the search line edit
            if ((keyEvent->key() == Qt::Key_Right) ||
                (keyEvent->key() == Qt::Key_Tab) ||
                downSelectNote) {
                // add the current search text to the saved searches
                storeSavedSearch();

                // choose an other selected item if current item is invisible
                QTreeWidgetItem *item = ui->noteTreeWidget->currentItem();
                if ((item != Q_NULLPTR) && item->isHidden()) {
                    QTreeWidgetItem *firstVisibleItem =
                            firstVisibleNoteTreeWidgetItem();
                    if (firstVisibleItem != Q_NULLPTR) {
                        ui->noteTreeWidget->setCurrentItem(firstVisibleItem);
                    }
                }

                // give the keyboard focus to the note tree widget
                ui->noteTreeWidget->setFocus();
                return true;
            }
            return false;
        } else if (obj == activeNoteTextEdit()) {
            // check if we want to leave the distraction free mode and the
            // search widget is not visible (because we want to close that
            // first)
            if ((keyEvent->key() == Qt::Key_Escape)
                && isInDistractionFreeMode()
                && !activeNoteTextEdit()->searchWidget()->isVisible()) {
                toggleDistractionFreeMode();
                return false;
            }
            return false;
        } else if (obj == ui->noteTreeWidget) {
            // set focus to the note text edit if Key_Return or Key_Tab were
            // pressed in the notes list
            if ((keyEvent->key() == Qt::Key_Return) ||
                    (keyEvent->key() == Qt::Key_Tab)) {
                focusNoteTextEdit();
                return true;
            } else if ((keyEvent->key() == Qt::Key_Delete) ||
                       (keyEvent->key() == Qt::Key_Backspace)) {
                removeSelectedNotes();
                return true;
            }
            return false;
        } else if (obj == ui->tagTreeWidget) {
            if ((keyEvent->key() == Qt::Key_Delete) ||
                (keyEvent->key() == Qt::Key_Backspace)) {
                removeSelectedTags();
                return true;
            }
            return false;
        }
    }
    if (event->type() == QEvent::MouseButtonRelease) {
        QMouseEvent *mouseEvent = static_cast<QMouseEvent *>(event);

        if ((mouseEvent->button() == Qt::BackButton)) {
            // move back in the note history
            on_action_Back_in_note_history_triggered();
        } else if ((mouseEvent->button() == Qt::ForwardButton)) {
            // move forward in the note history
            on_action_Forward_in_note_history_triggered();
        }
    }

    return QMainWindow::eventFilter(obj, event);
}

/**
 * Finds the first visible tree widget row
 */
QTreeWidgetItem * MainWindow::firstVisibleNoteTreeWidgetItem() {
    QTreeWidgetItemIterator it(ui->noteTreeWidget,
                               QTreeWidgetItemIterator::NotHidden);

    return *it;
//
//    while (it) {
//        return *it;
//    }
}

/**
 * highlights all occurrences of str in the note text edit
 */
void MainWindow::searchInNoteTextEdit(QString &str) {
    QList<QTextEdit::ExtraSelection> extraSelections;
    QList<QTextEdit::ExtraSelection> extraSelections2;
    QList<QTextEdit::ExtraSelection> extraSelections3;

    if (str.count() >= 2) {
        ui->noteTextEdit->moveCursor(QTextCursor::Start);
        ui->noteTextView->moveCursor(QTextCursor::Start);
        ui->encryptedNoteTextEdit->moveCursor(QTextCursor::Start);
        QColor color = QColor(0, 180, 0, 100);

        // build the string list of the search string
        QString queryStr = str.replace("|", "\\|");
        QStringList queryStrings = Note::buildQueryStringList(queryStr);

        QRegExp regExp("(" + queryStrings.join("|") + ")", Qt::CaseInsensitive);

        while (ui->noteTextEdit->find(regExp)) {
            QTextEdit::ExtraSelection extra;
            extra.format.setBackground(color);

            extra.cursor = ui->noteTextEdit->textCursor();
            extraSelections.append(extra);
        }

        while (ui->noteTextView->find(regExp)) {
            QTextEdit::ExtraSelection extra;
            extra.format.setBackground(color);

            extra.cursor = ui->noteTextView->textCursor();
            extraSelections2.append(extra);
        }

        while (ui->encryptedNoteTextEdit->find(regExp)) {
            QTextEdit::ExtraSelection extra;
            extra.format.setBackground(color);

            extra.cursor = ui->encryptedNoteTextEdit->textCursor();
            extraSelections3.append(extra);
        }
    }

    ui->noteTextEdit->setExtraSelections(extraSelections);
    ui->noteTextView->setExtraSelections(extraSelections2);
    ui->encryptedNoteTextEdit->setExtraSelections(extraSelections3);
}

/**
 * highlights all occurrences of tje search line text in the note text edit
 */
void MainWindow::searchForSearchLineTextInNoteTextEdit() {
    QString searchString = ui->searchLineEdit->text();
    searchInNoteTextEdit(searchString);
}

/**
 * Asks for the password if the note is encrypted and can't be decrypted
 */
void MainWindow::askForEncryptedNotePasswordIfNeeded(QString additionalText) {
    currentNote.refetch();

    // check if the note is encrypted and can't be decrypted
    if (currentNote.hasEncryptedNoteText() &&
        !currentNote.canDecryptNoteText()) {
        QString labelText =
                tr("Please enter the <strong>password</strong> "
                        "of this encrypted note.");

        if (!additionalText.isEmpty()) {
            labelText += " " + additionalText;
        }

        PasswordDialog* dialog = new PasswordDialog(this, labelText);
        int dialogResult = dialog->exec();

        // if user pressed ok take the password
        if (dialogResult == QDialog::Accepted) {
            QString password = dialog->password();
            if (password != "") {
                // set the password so it can be decrypted
                // for the markdown view
                currentNote.setCryptoPassword(password);
                currentNote.store();
            }

            // warn if password is incorrect
            if (!currentNote.canDecryptNoteText()) {
                QMessageBox::warning(
                        this,
                        tr("Note can't be decrypted!"),
                        tr("It seems that your password is not valid!"));
            }
        }
    }
}

/**
 * Gets the maximum image width
 */
int MainWindow::getMaxImageWidth()
{
    QMargins margins = ui->noteTextView->contentsMargins();
    int maxImageWidth = ui->noteTextView->viewport()->width() - margins.left()
                        - margins.right() - 15;

    if (maxImageWidth < 0) {
        maxImageWidth = 16;
    }

    return maxImageWidth;
}

/**
 * Sets the note text according to a note
 */
void MainWindow::setNoteTextFromNote(Note *note, bool updateNoteTextViewOnly) {
    if (!updateNoteTextViewOnly) {
        ui->noteTextEdit->setText(note->getNoteText());
    }

    ui->noteTextView->setHtml(
            note->toMarkdownHtml(NoteFolder::currentLocalPath(),
                                 getMaxImageWidth()));

    // update the slider when editing notes
    noteTextSliderValueChanged(
            activeNoteTextEdit()->verticalScrollBar()->value());
}

/**
 * Starts the parsing for the navigation widget
 */
void MainWindow::startNavigationParser() {
    ui->navigationWidget->parse(activeNoteTextEdit()->document());
}

/**
 * Sets the text of the current note.
 * This is a public callback function for the version dialog.
 *
 * @brief MainWindow::setCurrentNoteText
 * @param text
 */
void MainWindow::setCurrentNoteText(QString text) {
    currentNote.setNoteText(text);
    setNoteTextFromNote(&currentNote, false);
}

/**
 * Creates a new note (to restore a trashed note)
 * This is a public callback function for the trash dialog.
 *
 * @brief MainWindow::createNewNote
 * @param name
 * @param text
 */
void MainWindow::createNewNote(QString name, QString text) {
    QString extension = Note::defaultNoteFileExtension();
    QFile *f = new QFile(this->notesPath + QDir::separator() + name + "."
                         + extension);

    // change the name and headline if note exists
    if (f->exists()) {
        QDateTime currentDate = QDateTime::currentDateTime();
        name.append(" " + currentDate.toString(Qt::ISODate).replace(":", "."));

        QString preText = name + "\n";

        for (int i = 0; i < name.length(); i++) {
            preText.append("=");
        }

        preText.append("\n\n");
        text.prepend(preText);
    }

    ui->searchLineEdit->setText(name);
    on_searchLineEdit_returnPressed();
    ui->noteTextEdit->setText(text);
}

/**
 * @brief Restores a trashed note on the server.
 * @param name
 * @param text
 *
 * This is a public callback function for the trash dialog.
 */
void MainWindow::restoreTrashedNoteOnServer(QString fileName, int timestamp) {
    OwnCloudService *ownCloud = new OwnCloudService(this);
    ownCloud->restoreTrashedNoteOnServer(
            this->notesPath, fileName, timestamp, this);
}

/**
 * @brief Removes selected notes after a confirmation
 */
void MainWindow::removeSelectedNotes() {
    // store updated notes to disk
    storeUpdatedNotesToDisk();

    int selectedItemsCount = ui->noteTreeWidget->selectedItems().size();

    if (selectedItemsCount == 0) {
        return;
    }

    if (QMessageBox::information(
            this,
            tr("Remove selected notes"),
            tr("Remove <strong>%n</strong> selected note(s)?\n\n"
               "If the trash is enabled on your "
                    "ownCloud server you should be able to restore "
                    "them from there.",
               "", selectedItemsCount),
             tr("&Remove"), tr("&Cancel"), QString::null,
             0, 1) == 0) {
        const QSignalBlocker blocker(this->noteDirectoryWatcher);
        Q_UNUSED(blocker);

        const QSignalBlocker blocker1(ui->noteTreeWidget);
        Q_UNUSED(blocker1);

        const QSignalBlocker blocker2(ui->noteTextEdit);
        Q_UNUSED(blocker2);

        const QSignalBlocker blocker3(ui->noteTextView);
        Q_UNUSED(blocker3);

        const QSignalBlocker blocker4(ui->encryptedNoteTextEdit);
        Q_UNUSED(blocker4);

        Q_FOREACH(QTreeWidgetItem *item, ui->noteTreeWidget->selectedItems()) {
            QString name = item->text(0);
            Note note = Note::fetchByName(name);
            note.remove(true);
            qDebug() << "Removed note " << name;
        }

        loadNoteDirectoryList();

        // set a new first note
        resetCurrentNote();
    }
}

/**
 * Removes selected tags after a confirmation
 */
void MainWindow::removeSelectedTags() {
    int selectedItemsCount = ui->tagTreeWidget->selectedItems().size();

    if (selectedItemsCount == 0) {
        return;
    }

    if (QMessageBox::information(
            this,
            tr("Remove selected tags"),
            tr("Remove <strong>%n</strong> selected tag(s)? No notes will "
                       "be removed in this process.",
               "", selectedItemsCount),
             tr("&Remove"), tr("&Cancel"), QString::null,
             0, 1) == 0) {
        const QSignalBlocker blocker(this->noteDirectoryWatcher);
        Q_UNUSED(blocker);

        const QSignalBlocker blocker1(ui->tagTreeWidget);
        Q_UNUSED(blocker1);

        Q_FOREACH(QTreeWidgetItem *item, ui->tagTreeWidget->selectedItems()) {
            int tagId = item->data(0, Qt::UserRole).toInt();
            Tag tag = Tag::fetch(tagId);
            tag.remove();
            qDebug() << "Removed tag " << tag.getName();
        }

        reloadTagTree();
    }
}

/**
 * @brief Select all notes
 */
void MainWindow::selectAllNotes() {
    ui->noteTreeWidget->selectAll();
}

/**
 * @brief Moves selected notes after a confirmation
 * @param destinationFolder
 */
void MainWindow::moveSelectedNotesToFolder(QString destinationFolder) {
    // store updated notes to disk
    storeUpdatedNotesToDisk();

    int selectedItemsCount = ui->noteTreeWidget->selectedItems().size();

    if (QMessageBox::information(
            this,
            tr("Move selected notes"),
            tr("Move %n selected note(s) to <strong>%2</strong>?", "",
               selectedItemsCount).arg(destinationFolder),
            tr("&Move"), tr("&Cancel"), QString::null,
            0, 1) == 0) {
        const QSignalBlocker blocker(this->noteDirectoryWatcher);
        Q_UNUSED(blocker);

        Q_FOREACH(QTreeWidgetItem *item, ui->noteTreeWidget->selectedItems()) {
                QString name = item->text(0);
                Note note = Note::fetchByName(name);

                // remove note path form directory watcher
                this->noteDirectoryWatcher.removePath(note.fullNoteFilePath());

                if (note.getId() == currentNote.getId()) {
                    // reset the current note
                    this->currentNote = Note();

                    // clear the note text edit
                    const QSignalBlocker blocker2(ui->noteTextEdit);
                    Q_UNUSED(blocker2);
                    ui->noteTextEdit->clear();

                    // clear the encrypted note text edit
                    const QSignalBlocker blocker3(ui->encryptedNoteTextEdit);
                    Q_UNUSED(blocker3);
                    ui->encryptedNoteTextEdit->clear();
                }

                // move note
                bool result = note.move(destinationFolder);
                if (result) {
                    qDebug() << "Note was moved:" << note.getName();
                } else {
                    qWarning() << "Could not move note:" << note.getName();
                }
            }

        loadNoteDirectoryList();
    }
}

/**
 * @brief Copies selected notes after a confirmation
 * @param destinationFolder
 */
void MainWindow::copySelectedNotesToFolder(QString destinationFolder) {
    int selectedItemsCount = ui->noteTreeWidget->selectedItems().size();

    if (QMessageBox::information(
            this,
            tr("Copy selected notes"),
            tr("Copy %n selected note(s) to <strong>%2</strong>?", "",
               selectedItemsCount).arg(destinationFolder),
            tr("&Copy"), tr("&Cancel"), QString::null, 0, 1) == 0) {
        int copyCount = 0;
        Q_FOREACH(QTreeWidgetItem *item, ui->noteTreeWidget->selectedItems()) {
                QString name = item->text(0);
                Note note = Note::fetchByName(name);

                // copy note
                bool result = note.copy(destinationFolder);
                if (result) {
                    copyCount++;
                    qDebug() << "Note was copied:" << note.getName();
                } else {
                    qWarning() << "Could not copy note:" << note.getName();
                }
            }

        QMessageBox::information(
                this, tr("Done"),
                tr("%n note(s) were copied to <strong>%2</strong>.", "",
                   copyCount).arg(destinationFolder));
    }
}

/**
 * Tags selected notes
 */
void MainWindow::tagSelectedNotes(Tag tag) {
    int selectedItemsCount = ui->noteTreeWidget->selectedItems().size();

    if (QMessageBox::information(
            this,
            tr("Tag selected notes"),
            tr("Tag %n selected note(s) with <strong>%2</strong>?", "",
               selectedItemsCount).arg(tag.getName()),
            tr("&Tag"), tr("&Cancel"), QString::null, 0, 1) == 0) {
        int tagCount = 0;
        Q_FOREACH(QTreeWidgetItem *item, ui->noteTreeWidget->selectedItems()) {
                QString name = item->text(0);
                Note note = Note::fetchByName(name);

                // tag note
                bool result = tag.linkToNote(note);
                if (result) {
                    tagCount++;
                    qDebug() << "Note was tagged:" << note.getName();
                } else {
                    qWarning() << "Could not tag note:" << note.getName();
                }
            }

        showStatusBarMessage(
                tr("%n note(s) were tagged with <strong>%2</strong>.", "",
                   tagCount).arg(tag.getName()), 5000);
    }
}

/**
 * Removes a tag from the selected notes
 */
void MainWindow::removeTagFromSelectedNotes(Tag tag) {
    int selectedItemsCount = ui->noteTreeWidget->selectedItems().size();

    if (QMessageBox::information(
            this,
            tr("Remove tag from selected notes"),
            tr("Remove tag <strong>%1</strong> from %n selected note(s)?", "",
               selectedItemsCount).arg(tag.getName()),
            tr("&Remove"), tr("&Cancel"), QString::null, 0, 1) == 0) {
        int tagCount = 0;
        Q_FOREACH(QTreeWidgetItem *item, ui->noteTreeWidget->selectedItems()) {
                QString name = item->text(0);
                Note note = Note::fetchByName(name);

                // tag note
                bool result = tag.removeLinkToNote(note);
                if (result) {
                    tagCount++;
                    qDebug() << "Tag was removed from note:" << note.getName();
                } else {
                    qWarning() << "Could not remove tag from note:"
                    << note.getName();
                }
            }

        QMessageBox::information(
                this, tr("Done"),
                tr("Tag <strong>%1</strong> was removed from %n note(s)", "",
                   tagCount).arg(tag.getName()));
    }
}

/**
 * @brief Updates the current folder tooltip
 */
void MainWindow::updateCurrentFolderTooltip() {
    ui->actionSet_ownCloud_Folder
            ->setStatusTip(tr("Current notes folder: ") + this->notesPath);
    ui->actionSet_ownCloud_Folder
            ->setToolTip(tr("Set the notes folder. Current notes folder: ") +
                                 this->notesPath);
}

/**
 * @brief Opens the settings dialog
 */
void MainWindow::openSettingsDialog(int tab) {
    int currentNoteFolderId = NoteFolder::currentNoteFolderId();

    // open the settings dialog
    SettingsDialog *dialog = new SettingsDialog(tab, this);
    int dialogResult = dialog->exec();

    if (dialogResult == QDialog::Accepted) {
        // read all relevant settings, that can be set in the settings dialog
        readSettingsFromSettingsDialog();

        // reset the note save timer
        this->noteSaveTimer->stop();
        this->noteSaveTimer->start(this->noteSaveIntervalTime * 1000);
    }

    // if the current note folder was changed we will change the note path
    if (currentNoteFolderId != NoteFolder::currentNoteFolderId()) {
        NoteFolder noteFolder = NoteFolder::currentNoteFolder();

        if (noteFolder.isFetched()) {
            changeNoteFolder(noteFolder.getId(), true);
        }
    }

    // reload note folders in case we changed them in the settings
    loadNoteFolderListMenu();

    // load the note list again in case the setting on the note name has changed
    loadNoteDirectoryList();
}

/**
 * Shows the log dialog
 */
void MainWindow::showLogDialog() {
    LogDialog::instance()->show();
}

/**
 * @brief Returns the active note text edit
 */
QMarkdownTextEdit* MainWindow::activeNoteTextEdit() {
    return ui->noteTextEdit->isHidden() ?
                                  ui->encryptedNoteTextEdit : ui->noteTextEdit;
}

/**
 * @brief Handles the linking of text
 */
void MainWindow::handleTextNoteLinking() {
    QMarkdownTextEdit* textEdit = activeNoteTextEdit();
    LinkDialog *dialog = new LinkDialog(tr("Link to an url or note"), this);
    dialog->exec();
    if (dialog->result() == QDialog::Accepted) {
        QString url = dialog->getURL();
        QString noteName = dialog->getSelectedNoteName();
        QString noteNameForLink = Note::generateTextForLink(noteName);

        if ((noteName != "") || (url != "")) {
            QString selectedText =
                    textEdit->textCursor().selectedText();
            QString newText;

            // if user has entered an url
            if (url != "") {
                if (selectedText != "") {
                    newText = "[" + selectedText + "](" + url + ")";
                } else {
                    // if possible fetch the title of the webpage
                    QString title = dialog->getTitleForUrl(QUrl(url));

                    // if we got back a tile let's use it in the link
                    if (title != "") {
                        newText = "[" + title + "](" + url + ")";
                    } else {
                        newText = "<" + url + ">";
                    }
                }
            } else {
                // if user has selected a note
                if (selectedText != "") {
                    newText = "[" + selectedText + "]"
                           "(note://" + noteNameForLink + ")";
                } else {
                    newText = "<note://" + noteNameForLink + ">";
                }
            }
            textEdit->textCursor().insertText(newText);
        }
    }
}

/**
 * Downloads an url and stores it to a file
 */
bool MainWindow::downloadUrlToFile(QUrl url, QFile *file) {
    if (!file->open(QIODevice::WriteOnly)) {
        return false;
    }

    if (!file->isWritable()) {
        return false;
    }

    QNetworkAccessManager *manager = new QNetworkAccessManager(this);
    QEventLoop loop;
    QTimer timer;

    timer.setSingleShot(true);
    connect(&timer, SIGNAL(timeout()), &loop, SLOT(quit()));
    connect(manager, SIGNAL(finished(QNetworkReply *)), &loop, SLOT(quit()));

    // 10 sec timeout for the request
    timer.start(10000);

    QNetworkRequest networkRequest = QNetworkRequest(url);

#if (QT_VERSION >= QT_VERSION_CHECK(5, 6, 0))
    networkRequest.setAttribute(QNetworkRequest::FollowRedirectsAttribute,
                                true);
#endif

    QNetworkReply *reply = manager->get(networkRequest);
    loop.exec();

    // if we didn't get a timeout let's write the file
    if (timer.isActive()) {
        // get the text from the network reply
        QByteArray data = reply->readAll();
        if (data.size() > 0) {
            file->write(data);
            return true;
        }
    }

    // timer elapsed, no reply from network request or empty data
    return false;
}


/**
 * @brief Sets the current note from a CurrentNoteHistoryItem
 * @param item
 */
void MainWindow::setCurrentNoteFromHistoryItem(NoteHistoryItem item) {
    qDebug() << item;
    qDebug() << item.getNote();

    setCurrentNote(item.getNote(), true, true, false);
    QTextCursor c = ui->noteTextEdit->textCursor();
    c.setPosition(item.getCursorPosition());
    ui->noteTextEdit->setTextCursor(c);
}

/**
 * @brief Prints the content of a text edit widget
 * @param textEdit
 */
void MainWindow::printNote(QTextEdit *textEdit) {
    QPrinter printer;

    QPrintDialog dialog(&printer, this);
    dialog.setWindowTitle(tr("Print note"));

    if (dialog.exec() != QDialog::Accepted) {
        return;
    }

    textEdit->document()->print(&printer);
}

/**
 * @brief Exports the content of a text edit widget as PDF
 * @param textEdit
 */
void MainWindow::exportNoteAsPDF(QTextEdit *textEdit) {
    QPrinter printer(QPrinter::HighResolution);

#ifdef Q_OS_LINUX
    // under Linux we use the the QPageSetupDialog to change layout
    // settings of the PDF export
    QPageSetupDialog pageSetupDialog(&printer, this);

    if (pageSetupDialog.exec() != QDialog::Accepted) {
        return;
    }
#else
    // under OS X and Windows the QPageSetupDialog dialog doesn't work,
    // we will use a workaround to select page sizes and the orientation

    // select the page size
    QStringList pageSizeStrings;
    pageSizeStrings << "A0" << "A1" << "A2" << "A3" << "A4" << "A5"
        << "A6" << "A7" << "A8" << "A9";
    QList<QPageSize::PageSizeId> pageSizes;
    pageSizes << QPageSize::A0 << QPageSize::A1 << QPageSize::A2 <<
            QPageSize::A3 << QPageSize::A4 << QPageSize::A5 <<
            QPageSize::A6 << QPageSize::A7 << QPageSize::A8 <<
            QPageSize::A9;

    bool ok;
    QString pageSizeString = QInputDialog::getItem(
            this, tr("Page size"), tr("Page size:"),
            pageSizeStrings, 4, false, &ok);

    if (!ok || pageSizeString.isEmpty()) {
        return;
    }

    int pageSizeIndex = pageSizeStrings.indexOf(pageSizeString);
    if (pageSizeIndex == -1) {
        return;
    }

    QPageSize pageSize(pageSizes.at(pageSizeIndex));
    printer.setPageSize(pageSize);

    // select the orientation
    QStringList orientationStrings;
    orientationStrings << tr("Portrait") << tr("Landscape");
    QList<QPrinter::Orientation> orientations;
    orientations << QPrinter::Portrait << QPrinter::Landscape;

    QString orientationString = QInputDialog::getItem(
            this, tr("Orientation"), tr("Orientation:"),
            orientationStrings, 0, false, &ok);

    if (!ok || orientationString.isEmpty()) {
        return;
    }

    int orientationIndex =
            orientationStrings.indexOf(orientationString);
    if (orientationIndex == -1) {
        return;
    }

    printer.setOrientation(orientations.at(orientationIndex));
#endif

    QFileDialog dialog;
    dialog.setFileMode(QFileDialog::AnyFile);
    dialog.setAcceptMode(QFileDialog::AcceptSave);
    dialog.setDirectory(QDir::homePath());
    dialog.setNameFilter(tr("PDF files (*.pdf)"));
    dialog.setWindowTitle(tr("Export current note as PDF"));
    dialog.selectFile(currentNote.getName() + ".pdf");
    int ret = dialog.exec();

    if (ret != QDialog::Accepted) {
        return;
    }

    QStringList fileNames = dialog.selectedFiles();

    if (fileNames.count() == 0) {
        return;
    }

    QString fileName = fileNames.at(0);

    if (QFileInfo(fileName).suffix().isEmpty()) {
        fileName.append(".pdf");
    }

    printer.setOutputFormat(QPrinter::PdfFormat);
    printer.setOutputFileName(fileName);
    textEdit->document()->print(&printer);
}

/**
 * Shows the app metrics notification if not already shown
 */
void MainWindow::showAppMetricsNotificationIfNeeded() {
    QSettings settings;
    bool showDialog = !settings.value("appMetrics/notificationShown").toBool();

    if (showDialog) {
        settings.setValue("appMetrics/notificationShown", true);

        if (QMessageBox::information(
                this,
                "QOwnNotes",
                tr("QOwnNotes will track anonymous usage data, that helps to "
                        "decide what parts of QOwnNotes to improve next "
                        "and to find and fix bugs. You can disable that "
                        "behaviour in the settings."),
                tr("&Ok"),
                tr("Open &settings"),
                QString::null, 0, 1) == 1) {
            openSettingsDialog(SettingsDialog::NetworkTab);
        }
    }
}

/**
 * Opens the todo list dialog
 */
void MainWindow::openTodoDialog(QString taskUid) {
    QSettings settings;
    QStringList todoCalendarEnabledUrlList =
            settings.value("ownCloud/todoCalendarEnabledUrlList")
                    .toStringList();

    // check if we have got any todo list enabled
    if (todoCalendarEnabledUrlList.count() == 0) {
        if (QMessageBox::warning(
                0, tr("No selected todo lists!"),
                tr("You have not selected any todo lists.<br />"
                           "Please check your <strong>Todo</strong>"
                           "configuration in the settings!"),
                tr("Open &settings"),
                tr("&Cancel"),
                QString::null, 0, 1) == 0) {
            openSettingsDialog(SettingsDialog::TodoTab);
        }

        return;
    }

    TodoDialog *dialog = new TodoDialog(this, taskUid, this);
    dialog->exec();

    // generate the system tray context menu to show modified tasks
    generateSystemTrayContextMenu();
}




// *****************************************************************************
// *
// *
// * Slot implementations
// *
// *
// *****************************************************************************

void MainWindow::on_noteTextEdit_textChanged() {
    Note note = this->currentNote;
    note.updateNoteTextFromDisk();
    QString noteTextFromDisk = note.getNoteText();

    QString text = this->ui->noteTextEdit->toPlainText();

    if (text != noteTextFromDisk) {
        this->currentNote.storeNewText(text);
        this->currentNote.refetch();
        this->currentNoteLastEdited = QDateTime::currentDateTime();
        _noteViewNeedsUpdate = true;

        updateEncryptNoteButtons();

        const QSignalBlocker blocker(ui->noteTreeWidget);
        Q_UNUSED(blocker);

        // update the note list tooltip of the note
        setTreeWidgetItemToolTipForNote(ui->noteTreeWidget->currentItem(),
                                        &currentNote,
                                        &currentNoteLastEdited);
    }
}

void MainWindow::on_action_Quit_triggered() {
    storeSettings();
    QApplication::quit();
}

void MainWindow::quitApp() {
    QApplication::quit();
}

void MainWindow::on_actionSet_ownCloud_Folder_triggered() {
    // store updated notes to disk
    storeUpdatedNotesToDisk();

    openSettingsDialog(SettingsDialog::NoteFolderTab);
}

void MainWindow::on_searchLineEdit_textChanged(const QString &arg1) {
    Q_UNUSED(arg1);
    filterNotes();
}

/**
 * Does the note filtering
 */
void MainWindow::filterNotes(bool searchForText) {
    // filter the notes by text in the search line edit
    filterNotesBySearchLineEditText();

    if (isTagsEnabled()) {
        // filter the notes by tag
        filterNotesByTag();
    }

    if (searchForText) {
        // let's highlight the text from the search line edit
        searchForSearchLineTextInNoteTextEdit();
    }
}

/**
 * Checks if the vertical preview mode is enabled
 */
bool MainWindow::isVerticalPreviewModeEnabled() {
    QSettings settings;
    return settings.value("verticalPreviewModeEnabled", false).toBool();
}

/**
 * Checks if tagging is enabled
 */
bool MainWindow::isTagsEnabled() {
    QSettings settings;
    return settings.value("tagsEnabled", false).toBool();
}

/**
 * Checks if the markdown view is enabled
 */
bool MainWindow::isMarkdownViewEnabled() {
    QSettings settings;
    return settings.value("markdownViewEnabled", true).toBool();
}

/**
 * Checks if the note edit pane is enabled
 */
bool MainWindow::isNoteEditPaneEnabled() {
    QSettings settings;
    return settings.value("noteEditPaneEnabled", true).toBool();
}

/**
 * Does the note filtering by text in the search line edit
 */
void MainWindow::filterNotesBySearchLineEditText() {
    QString arg1 = ui->searchLineEdit->text();

    QTreeWidgetItemIterator it(ui->noteTreeWidget);

    // search notes when at least 2 characters were entered
    if (arg1.count() >= 2) {
        QList<int> noteIdList = Note::searchInNotes(arg1);

        while (*it) {
            // hide all filtered notes
            (*it)->setHidden(noteIdList.indexOf(
                    (*it)->data(0, Qt::UserRole).toInt()) < 0);
            ++it;
        }
    } else {
        // otherwise show all items
        while (*it) {
            (*it)->setHidden(false);
            ++it;
        }
    }
}

/**
 * Does the note filtering by tags
 */
void MainWindow::filterNotesByTag() {
    int tagId = Tag::activeTagId();
    QStringList fileNameList;

    switch (tagId) {
        case Tag::AllNotesId:
            // don't do any additional filtering here
            return;
        break;
        case Tag::AllUntaggedNotesId:
            // get all note names that are not tagged
            fileNameList = Note::fetchAllNotTaggedNames();
            break;
        default:
            // check if there is an active tag
            Tag tag = Tag::activeTag();

            if (!tag.isFetched()) {
                return;
            }

            // fetch all linked note names
            fileNameList = tag.fetchAllLinkedNoteFileNames();
            break;
    }

    qDebug() << __func__ << " - 'fileNameList': " << fileNameList;

    // omit the already hidden notes
    QTreeWidgetItemIterator it(ui->noteTreeWidget,
                               QTreeWidgetItemIterator::NotHidden);

    // loop through all visible notes
    while (*it) {
        // hide all notes that are not linked to the active tag
        (*it)->setHidden(!fileNameList.contains((*it)->text(0)));
        ++it;
    }
}

//
// set focus on search line edit if Ctrl + Shift + F was pressed
//
void MainWindow::on_action_Find_note_triggered() {
    changeDistractionFreeMode(false);
    this->ui->searchLineEdit->setFocus();
    this->ui->searchLineEdit->selectAll();
}

//
// jump to found note or create a new one if not found
//
void MainWindow::on_searchLineEdit_returnPressed() {
    // ignore if `return` was pressed in the completer
    if (_searchLineEditFromCompleter) {
        _searchLineEditFromCompleter = false;
        return;
    }

    // add the current search text to the saved searches
    storeSavedSearch();

    QString text = this->ui->searchLineEdit->text();
    text = text.trimmed();

    // first let us search for the entered text
    Note note = Note::fetchByName(text);

    // if we can't find a note we create a new one
    if (note.getId() == 0) {
        // create a headline in new notes by adding "=====" as second line
        QString noteText = text + "\n";
        for (int i = 0; i < text.length(); i++) {
            noteText.append("=");
        }
        noteText.append("\n\n");

        note = Note();
        note.setName(text);
        note.setNoteText(noteText);
        note.store();

        // if a tag is selected add the tag to the just created note
        Tag tag = Tag::activeTag();
        if (tag.isFetched()) {
            tag.linkToNote(note);
        }

        // store the note to disk
        {
            const QSignalBlocker blocker(this->noteDirectoryWatcher);
            Q_UNUSED(blocker);

            note.storeNoteTextFileToDisk();
            showStatusBarMessage(
                    tr("stored current note to disk"), 3000);
        }

        buildNotesIndex();
        loadNoteDirectoryList();

        // fetch note new (because all the IDs have changed after
        // the buildNotesIndex()
        note.refetch();

        // clear search line edit so all notes will be viewed again
        ui->searchLineEdit->clear();
    }

    // jump to the found or created note
    setCurrentNote(note);

    // focus the note text edit and set the cursor correctly
    focusNoteTextEdit();
}

void MainWindow::on_action_Remove_note_triggered() {
    removeCurrentNote();
}

void MainWindow::on_actionAbout_QOwnNotes_triggered() {
    AboutDialog *dialog = new AboutDialog(this);
    dialog->exec();
}

//
// Triggered by the shortcut to create new note with date in the headline
//
void MainWindow::on_action_Note_note_triggered() {
    // show the window in case we are using the system tray
    show();

    QString text = ScriptingService::instance()->
            callHandleNewNoteHeadlineHook();

    // fallback if there was no QML hook to set the headline
    if (text.isEmpty()) {
        QDateTime currentDate = QDateTime::currentDateTime();

        // replacing ":" with "_" for Windows systems
        text = "Note " + currentDate.toString(Qt::ISODate).replace(":", ".");
    }

    this->ui->searchLineEdit->setText(text);
    on_searchLineEdit_returnPressed();
}

/*
 * Handles urls in the noteTextView
 *
 * examples:
 * - <note://MyNote> opens the note "MyNote"
 * - <note://my-note-with-spaces-in-the-name> opens the note "My Note with spaces in the name"
 * - <http://www.qownnotes.org> opens the web page
 * - <file:///path/to/my/file/QOwnNotes.pdf> opens the file "/path/to/my/file/QOwnNotes.pdf" if the operating system supports that handler
 */
void MainWindow::on_noteTextView_anchorClicked(const QUrl &url) {
    qDebug() << __func__ << " - 'url': " << url;
    QString scheme = url.scheme();

    if ((scheme == "note" || scheme == "task")) {
        openLocalUrl(url.toString());
    } else {
        ui->noteTextEdit->openUrl(url.toString());
    }
}

/*
 * Handles note urls
 *
 * examples:
 * - <note://MyNote> opens the note "MyNote"
 * - <note://my-note-with-spaces-in-the-name> opens the note "My Note with spaces in the name"
 */
void MainWindow::openLocalUrl(QString urlString) {
    // convert relative file urls to absolute urls and open them
    if (urlString.startsWith("file://..")) {
        QString windowsSlash = "";

#ifdef Q_OS_WIN32
    // we need an other slash for Windows
    windowsSlash = "/";
#endif

        urlString.replace(
                "file://..",
                "file://" + windowsSlash + NoteFolder::currentLocalPath() +
                        "/..");

        QDesktopServices::openUrl(QUrl(urlString));
        return;
    }

    QUrl url = QUrl(urlString);
    QString scheme = url.scheme();

    if (scheme == "note") {
        // add a ".com" to the filename to simulate a valid domain
        QString fileName = url.host() + ".com";;

        // convert the ACE to IDN (internationalized domain names) to support
        // links to notes with unicode characters in their names
        // then remove the ".com" again
        fileName = Utils::Misc::removeIfEndsWith(
                QUrl::fromAce(fileName.toLatin1()), ".com");

        // if it seem we have unicode characters in our filename let us use
        // wildcards for each number, because full width numbers get somehow
        // translated to normal numbers by the QTextEdit
        if (fileName != url.host()) {
            fileName.replace("1", "[1１]")
                    .replace("2", "[2２]")
                    .replace("3", "[3３]")
                    .replace("4", "[4４]")
                    .replace("5", "[5５]")
                    .replace("6", "[6６]")
                    .replace("7", "[7７]")
                    .replace("8", "[8８]")
                    .replace("9", "[9９]")
                    .replace("0", "[0０]");
        }

        // this makes it possible to search for file names containing spaces
        // instead of spaces a "-" has to be used in the note link
        // example: note://my-note-with-spaces-in-the-name
        fileName.replace("-", "?").replace("_", "?");

        // we need to search for the case sensitive filename,
        // we only get it lowercase by QUrl
        QDir currentDir = QDir(this->notesPath);
        QStringList files;
        QStringList fileSearchList =
                QStringList() << fileName + ".txt" << fileName + ".md";

        // append the files with custom extension
        fileSearchList.append(
                Note::customNoteFileExtensionList(fileName + "."));

        // search for files with that name
        files = currentDir.entryList(fileSearchList,
                                     QDir::Files | QDir::NoSymLinks);

        // did we find files?
        if (files.length() > 0) {
            // take the first found file
            fileName = files.first();

            // try to fetch note
            Note note = Note::fetchByFileName(fileName);

            // does this note really exist?
            if (note.isFetched()) {
                // set current note
                setCurrentNote(note);
            }
        }
    } else if (scheme == "task") {
        openTodoDialog(url.host());
    }
}

/*
 * Manually check for updates
 */
void MainWindow::on_actionCheck_for_updates_triggered() {
    this->updateService->checkForUpdates(this, UpdateService::Manual);
}

/*
 * Open the issue page
 */
void MainWindow::on_actionReport_problems_or_ideas_triggered() {
    QDesktopServices::openUrl(QUrl("https://github.com/pbek/QOwnNotes/issues"));
}

void MainWindow::on_actionAlphabetical_triggered(bool checked) {
    if (checked) {
        sortAlphabetically = true;
        ui->noteTreeWidget->sortItems(0, Qt::AscendingOrder);
    }
}

void MainWindow::on_actionBy_date_triggered(bool checked) {
    if (checked) {
        sortAlphabetically = false;
        loadNoteDirectoryList();
    }
}

void MainWindow::systemTrayIconClicked(
        QSystemTrayIcon::ActivationReason reason) {
    // don't show or hide the app on OS X with a simple click because also the
    // context menu will be triggered
#ifndef Q_OS_MAC
    if (reason == QSystemTrayIcon::Trigger) {
        if (isVisible() && !isMinimized()) {
            this->hide();
        } else {
            showWindow();
        }
    }
#endif
}

/**
 * Shows the window (also brings it to the front and un-minimizes it)
 */
void MainWindow::showWindow() {
    show();
    activateWindow();
    setWindowState((windowState() & ~Qt::WindowMinimized) | Qt::WindowActive);
    raise();
}

/**
 * Generates the system tray context menu
 */
void MainWindow::generateSystemTrayContextMenu() {
    // trying to destroy the old context menu as fix for Ubuntu 14.04
    // just clearing an existing menu resulted in empty sub-menus
//    QMenu *menu = trayIcon->contextMenu();
//    delete(menu);

    QMenu *menu = new QMenu();
    menu->setTitle("QOwnNotes");

    // add menu entry to open the app
    QAction *openAction = menu->addAction(tr("Open QOwnNotes"));
    openAction->setIcon(QIcon(":/images/icon.png"));

    connect(openAction, SIGNAL(triggered()),
            this, SLOT(showWindow()));

    menu->addSeparator();

    // add menu entry to create a new note
    QAction *createNoteAction = menu->addAction(tr("New note"));
    createNoteAction->setIcon(QIcon::fromTheme(
            "document-new",
            QIcon(":icons/breeze-qownnotes/16x16/document-new.svg")));

    connect(createNoteAction, SIGNAL(triggered()),
            this, SLOT(on_action_Note_note_triggered()));

    int maxNotes = Note::countAll();

    if (maxNotes > 0) {
        if (maxNotes > 9) {
            maxNotes = 9;
        }

        // add a menu for recent notes
        QMenu *noteMenu = menu->addMenu(tr("Recent notes"));

        QSignalMapper *noteSignalMapper = new QSignalMapper(this);
        QList<Note> noteList = Note::fetchAll(maxNotes);

        Q_FOREACH(Note note, noteList) {
                QAction *action = noteMenu->addAction(note.getName());
                action->setIcon(QIcon::fromTheme(
                        "text-x-generic",
                        QIcon(":icons/breeze-qownnotes/16x16/"
                                      "text-x-generic.svg")));

                QObject::connect(
                        action, SIGNAL(triggered()),
                        noteSignalMapper, SLOT(map()));

                noteSignalMapper->setMapping(
                        action, note.getId());
            }

        // connect the signal mapper
        QObject::connect(noteSignalMapper,
                         SIGNAL(mapped(int)),
                         this,
                         SLOT(setCurrentNoteFromNoteId(int)));
    }

    menu->addSeparator();

    // add menu entry to show the tasks
    QAction *taskAction = menu->addAction(tr("Show todo lists"));
    taskAction->setIcon(QIcon::fromTheme(
            "view-calendar-tasks",
            QIcon(":icons/breeze-qownnotes/16x16/view-calendar-tasks.svg")));

    connect(taskAction, SIGNAL(triggered()),
            this, SLOT(openTodoDialog()));

    QList<CalendarItem> taskList = CalendarItem::fetchAllForSystemTray(10);
    if (taskList.count() > 0) {
        // add a menu for recent tasks
        QMenu *taskMenu = menu->addMenu(tr("Recent tasks"));

        QSignalMapper *taskSignalMapper = new QSignalMapper(this);

        // add menu entries to jump to tasks
        QListIterator<CalendarItem> itr(taskList);
        while (itr.hasNext()) {
            CalendarItem task = itr.next();

            QAction *action = taskMenu->addAction(task.getSummary());
            action->setIcon(QIcon::fromTheme(
                    "view-task",
                    QIcon(":icons/breeze-qownnotes/16x16/view-task.svg")));

            QObject::connect(
                    action, SIGNAL(triggered()),
                    taskSignalMapper, SLOT(map()));

            taskSignalMapper->setMapping(
                    action, task.getUid());
        }

        // connect the signal mapper
        QObject::connect(taskSignalMapper,
                         SIGNAL(mapped(QString)),
                         this,
                         SLOT(openTodoDialog(QString)));
    }

    menu->addSeparator();

    // add menu entry to quit the app
    QAction *quitAction = menu->addAction(tr("Quit"));
    quitAction->setIcon(QIcon::fromTheme(
            "application-exit",
            QIcon(":icons/breeze-qownnotes/16x16/application-exit.svg")));
    connect(quitAction, SIGNAL(triggered()),
            this, SLOT(on_action_Quit_triggered()));

    trayIcon->setContextMenu(menu);
}

void MainWindow::on_actionShow_system_tray_triggered(bool checked) {
    showSystemTray = checked;
    if (checked) {
        trayIcon->show();
    } else {
        trayIcon->hide();
    }
}

void MainWindow::on_action_Settings_triggered() {
    // open the settings dialog
    openSettingsDialog();
}

void MainWindow::on_actionShow_versions_triggered() {
    // check if we have selected a note
    if (!currentNote.exists()) {
        return;
    }

    ui->actionShow_versions->setDisabled(true);
    showStatusBarMessage(
            tr("note versions are currently loaded from your ownCloud server"),
            20000);

    OwnCloudService *ownCloud = new OwnCloudService(this);
    ownCloud->loadVersions(this->currentNote.getFileName(), this);
}

void MainWindow::enableShowVersionsButton() {
    ui->actionShow_versions->setDisabled(false);
}

void MainWindow::on_actionShow_trash_triggered() {
    ui->actionShow_trash->setDisabled(true);
    showStatusBarMessage(
            tr("trashed notes are currently loaded from your ownCloud server"),
            20000);

    OwnCloudService *ownCloud = new OwnCloudService(this);
    ownCloud->loadTrash(this);
}

void MainWindow::enableShowTrashButton() {
    ui->actionShow_trash->setDisabled(false);
}

void MainWindow::on_actionSelect_all_notes_triggered() {
    selectAllNotes();
}

/**
 * @brief create the additional menu entries for the note text edit field
 * @param pos
 */
void MainWindow::on_noteTextEdit_customContextMenuRequested(const QPoint &pos) {
    QPoint globalPos = ui->noteTextEdit->mapToGlobal(pos);
    QMenu *menu = ui->noteTextEdit->createStandardContextMenu();

    menu->addSeparator();

    QString linkTextActionName =
            ui->noteTextEdit->textCursor().selectedText() != "" ?
                tr("&Link selected text") : tr("Insert &link");
    QAction *linkTextAction = menu->addAction(linkTextActionName);
    linkTextAction->setShortcut(QKeySequence("Ctrl+L"));

    QAction *pasteMediaAction = menu->addAction(tr("Paste HTML or media"));
    pasteMediaAction->setShortcut(QKeySequence("Ctrl+Shift+V"));

    QAction *selectedItem = menu->exec(globalPos);
    if (selectedItem) {
        if (selectedItem == linkTextAction) {
            // handle the linking of text with a note
            handleTextNoteLinking();
        } else if (selectedItem == pasteMediaAction) {
            // paste HTML or media into the note
            pasteMediaIntoNote();
        }
    }
}

void MainWindow::on_actionInsert_Link_to_note_triggered() {
    // handle the linking of text with a note
    handleTextNoteLinking();
}

void MainWindow::on_action_DuplicateText_triggered() {
    QMarkdownTextEdit* textEdit = activeNoteTextEdit();
    textEdit->duplicateText();
}

void MainWindow::on_action_Back_in_note_history_triggered() {
    if (this->noteHistory.back()) {
        ui->searchLineEdit->clear();
        setCurrentNoteFromHistoryItem(
                this->noteHistory.getCurrentHistoryItem());
    }
}

void MainWindow::on_action_Forward_in_note_history_triggered() {
    if (this->noteHistory.forward()) {
        ui->searchLineEdit->clear();
        setCurrentNoteFromHistoryItem(
                this->noteHistory.getCurrentHistoryItem());
    }
}

void MainWindow::on_action_Shortcuts_triggered() {
    QDesktopServices::openUrl(
            QUrl("http://www.qownnotes.org/shortcuts/QOwnNotes"));
}

void MainWindow::on_action_Knowledge_base_triggered() {
    QDesktopServices::openUrl(QUrl("http://www.qownnotes.org/Knowledge-base"));
}

/**
 * @brief Inserts the current date in ISO 8601 format
 */
void MainWindow::on_actionInsert_current_time_triggered() {
    QMarkdownTextEdit* textEdit = activeNoteTextEdit();
    QTextCursor c = textEdit->textCursor();
    QDateTime dateTime = QDateTime::currentDateTime();

    // insert the current date in ISO 8601 format
    c.insertText(dateTime.toString(Qt::SystemLocaleShortDate));
}

void MainWindow::on_actionOpen_List_triggered() {
    openTodoDialog();
}

/**
 * @brief Exports the current note as PDF (markdown)
 */
void MainWindow::on_action_Export_note_as_PDF_markdown_triggered() {
    exportNoteAsPDF(ui->noteTextView);
}

/**
 * @brief Exports the current note as PDF (text)
 */
void MainWindow::on_action_Export_note_as_PDF_text_triggered() {
    QMarkdownTextEdit* textEdit = activeNoteTextEdit();
    exportNoteAsPDF(textEdit);
}

/**
 * @brief Prints the current note (markdown)
 */
void MainWindow::on_action_Print_note_markdown_triggered() {
    printNote(ui->noteTextView);
}

/**
 * @brief Prints the current note (text)
 */
void MainWindow::on_action_Print_note_text_triggered() {
    QMarkdownTextEdit* textEdit = activeNoteTextEdit();
    printNote(textEdit);
}

/**
 * @brief Inserts a chosen image at the current cursor position in the note text edit
 */
void MainWindow::on_actionInsert_image_triggered() {
    QFileDialog dialog;
    dialog.setFileMode(QFileDialog::AnyFile);
    dialog.setAcceptMode(QFileDialog::AcceptOpen);
    dialog.setDirectory(QDir::homePath());
    dialog.setNameFilter(tr("Image files (*.jpg *.png *.gif)"));
    dialog.setWindowTitle(tr("Select image to insert"));
    int ret = dialog.exec();

    if (ret == QDialog::Accepted) {
        QStringList fileNames = dialog.selectedFiles();
        if (fileNames.count() > 0) {
            QString fileName = fileNames.at(0);

            QFile file(fileName);

            // insert the image
            insertMedia(&file);
        }
    }
}

/**
 * Inserts a media file into a note
 */
bool MainWindow::insertMedia(QFile *file) {
    QString text = getInsertMediaMarkdown(file);
    if (!text.isEmpty()) {
        ScriptingService* scriptingService = ScriptingService::instance();
        // attempts to ask a script for an other markdown text
        text = scriptingService->callInsertMediaHook(file, text);
        qDebug() << __func__ << " - 'text': " << text;

        QMarkdownTextEdit* textEdit = activeNoteTextEdit();
        QTextCursor c = textEdit->textCursor();

        // if we try to insert media in the first line of the note (aka.
        // note name) move the cursor to the last line
        if (currentNoteLineNumber() == 1) {
            c.movePosition(QTextCursor::End, QTextCursor::MoveAnchor);
            textEdit->setTextCursor(c);
        }

        // insert the image link
        c.insertText(text);

        return true;
    }

    return false;
}

/**
 * Returns the markdown of the inserted media file into a note
 */
QString MainWindow::getInsertMediaMarkdown(QFile *file) {
    if (file->exists() && (file->size() > 0)) {
        QDir mediaDir(notesPath + QDir::separator() + "media");

        // created the media folder if it doesn't exist
        if (!mediaDir.exists()) {
            mediaDir.mkpath(mediaDir.path());
        }

        QFileInfo fileInfo(file->fileName());

        // find a random name for the new file
        QString newFileName =
                QString::number(qrand()) + "." + fileInfo.suffix();

        // copy the file the the media folder
        file->copy(mediaDir.path() + QDir::separator() + newFileName);

        // return the image link
        // we add a "\n" in the end so that hoedown recognizes multiple images
        return "![" + fileInfo.baseName() + "](file://media/" +
                newFileName + ")\n";
    }

    return "";
}

/**
 * Returns the cursor's line number in the current note
 */
int MainWindow::currentNoteLineNumber()
{
    QMarkdownTextEdit* textEdit = activeNoteTextEdit();
    QTextCursor cursor = textEdit->textCursor();

    QTextDocument *doc = textEdit->document();
    QTextBlock blk = doc->findBlock(cursor.position());
    QTextBlock blk2 = doc->begin();

    int i = 1;
    while ( blk != blk2 ) {
        blk2 = blk2.next();
        i++;
    }

    return i;
}

/**
 * @brief Opens a browser with the changelog page
 */
void MainWindow::on_actionShow_changelog_triggered() {
    QDesktopServices::openUrl(
            QUrl("http://www.qownnotes.org/changelog/QOwnNotes"));
}

void MainWindow::on_action_Find_text_in_note_triggered() {
    QMarkdownTextEdit* textEdit = activeNoteTextEdit();
    textEdit->searchWidget()->activate();
}

/**
 * Asks the user for a password and encrypts the note text with it
 */
void MainWindow::on_action_Encrypt_note_triggered()
{
    currentNote.refetch();

    // return if there the note text is already encrypted
    if (currentNote.hasEncryptedNoteText()) {
        return;
    }

    QString labelText =
            tr("Please enter your <strong>password</strong> to encrypt the note."
            "<br />Keep in mind that you have to <strong>remember</strong> "
            "your password to read the content of the note<br /> and that you "
           "can <strong>only</strong> do that <strong>in QOwnNotes</strong>!");
    PasswordDialog* dialog = new PasswordDialog(this, labelText, true);
    int dialogResult = dialog->exec();

    // if user pressed ok take the password
    if (dialogResult == QDialog::Accepted) {
        QString password = dialog->password();

        // if password wasn't empty encrypt the note
        if (!password.isEmpty()) {
            currentNote.setCryptoPassword(password);
            currentNote.store();
            QString noteText = currentNote.encryptNoteText();
            ui->noteTextEdit->setPlainText(noteText);
        }
    }
}

/**
 * Enables or disables the encrypt note buttons
 */
void MainWindow::updateEncryptNoteButtons()
{
    currentNote.refetch();
    bool hasEncryptedNoteText = currentNote.hasEncryptedNoteText();

    ui->action_Encrypt_note->setEnabled(!hasEncryptedNoteText);
    ui->actionEdit_encrypted_note->setEnabled(hasEncryptedNoteText);
    ui->actionDecrypt_note->setEnabled(hasEncryptedNoteText);
}

/**
 * Attempt to decrypt note text
 */
void MainWindow::on_actionDecrypt_note_triggered()
{
    currentNote.refetch();
    if (!currentNote.hasEncryptedNoteText()) {
        return;
    }

    if (QMessageBox::warning(
            this, tr("Decrypt note and store it as plain text"),
            tr("Your note will be decrypted and stored as plain text gain. Keep "
                    "in mind that the unencrypted note will possibly be synced "
                    "to your server and sensitive text may be exposed!<br />"
                    "Do you want to decrypt your note?"),
            tr("&Decrypt"), tr("&Cancel"), QString::null,
            0, 1) == 1) {
        return;
    }

    askForEncryptedNotePasswordIfNeeded();

    if (currentNote.canDecryptNoteText()) {
        ui->encryptedNoteTextEdit->hide();
        ui->noteTextEdit->setText(currentNote.getDecryptedNoteText());
        ui->noteTextEdit->show();
        ui->noteTextEdit->setFocus();
    }
}

/**
 * Lets the user edit an encrypted note text in a 2nd text edit
 */
void MainWindow::on_actionEdit_encrypted_note_triggered()
{
    currentNote.refetch();
    if (!currentNote.hasEncryptedNoteText()) {
        return;
    }

    askForEncryptedNotePasswordIfNeeded(
            tr("<br />You will be able to edit your encrypted note."));

    if (currentNote.canDecryptNoteText()) {
        const QSignalBlocker blocker(ui->encryptedNoteTextEdit);
        Q_UNUSED(blocker);

        ui->noteTextEdit->hide();
        ui->encryptedNoteTextEdit->setText(currentNote.getDecryptedNoteText());
        ui->encryptedNoteTextEdit->show();
        ui->encryptedNoteTextEdit->setFocus();
        _noteViewNeedsUpdate = true;
    }
}

/**
 * Puts the encrypted text back to the note text edit
 */
void MainWindow::on_encryptedNoteTextEdit_textChanged()
{
    currentNote.storeNewDecryptedText(ui->encryptedNoteTextEdit->toPlainText());
}

/**
 * Opens the current note in an external editor
 */
void MainWindow::on_action_Open_note_in_external_editor_triggered()
{
    QSettings settings;
    QString externalEditorPath =
            settings.value("externalEditorPath").toString();

    // use the default editor if no other editor was set
    if (externalEditorPath.isEmpty()) {
        QUrl url = currentNote.fullNoteFileUrl();
        qDebug() << __func__ << " - 'url': " << url;

        // open note file in default application for the type of file
        QDesktopServices::openUrl(url);
    } else {
        QString path = currentNote.fullNoteFilePath();

        qDebug() << __func__ << " - 'externalEditorPath': " <<
        externalEditorPath;
        qDebug() << __func__ << " - 'path': " << path;

        // open note file in external editor
        Utils::Misc::startDetachedProcess(externalEditorPath,
                                          QStringList() << path);
    }
}

/**
 * Exports the current note as markdown file
 */
void MainWindow::on_action_Export_note_as_markdown_triggered()
{
    QFileDialog dialog;
    dialog.setFileMode(QFileDialog::AnyFile);
    dialog.setAcceptMode(QFileDialog::AcceptSave);
    dialog.setDirectory(QDir::homePath());
    dialog.setNameFilter(tr("Markdown files (*.md)"));
    dialog.setWindowTitle(tr("Export current note as Markdown file"));
    dialog.selectFile(currentNote.getName() + ".md");
    int ret = dialog.exec();

    if (ret == QDialog::Accepted) {
        QStringList fileNames = dialog.selectedFiles();
        if (fileNames.count() > 0) {
            QString fileName = fileNames.at(0);

            if (QFileInfo(fileName).suffix().isEmpty()) {
                fileName.append(".md");
            }

            QFile file(fileName);

            qDebug() << "exporting note file: " << fileName;

            if (!file.open(QIODevice::WriteOnly | QIODevice::Text)) {
                qCritical() << file.errorString();
                return;
            }
            QTextStream out(&file);
            out.setCodec("UTF-8");
            out << ui->noteTextEdit->toPlainText();
            file.flush();
            file.close();
        }
    }
}

void MainWindow::showEvent(QShowEvent* event) {
    QMainWindow::showEvent(event);
    MetricsService::instance()->sendVisitIfEnabled("dialog/" + objectName());
}

void MainWindow::on_actionGet_invloved_triggered() {
    QDesktopServices::openUrl(
            QUrl("http://www.qownnotes.org/Knowledge-base/"
                         "How-can-I-get-involved-with-QOwnNotes"));
}

/**
 * Sets a note bookmark on bookmark slot 0..9
 */
void MainWindow::storeNoteBookmark(int slot) {
    // return if note text edit doesn't have the focus
    if (!ui->noteTextEdit->hasFocus()) {
        return;
    }

    QTextCursor c = ui->noteTextEdit->textCursor();
    NoteHistoryItem item = NoteHistoryItem(&currentNote, c.position());
    noteBookmarks[slot] = item;

    showStatusBarMessage(
            tr("bookmarked note position at slot %1").arg(
                    QString::number(slot)), 3000);
}

/**
 * Loads and jumps to a note bookmark from bookmark slot 0..9
 */
void MainWindow::gotoNoteBookmark(int slot) {
    NoteHistoryItem item = noteBookmarks[slot];

    // check if the note (still) exists
    if (item.getNote().exists()) {
        ui->noteTextEdit->setFocus();
        setCurrentNoteFromHistoryItem(item);

        showStatusBarMessage(
                tr("jumped to bookmark position at slot %1").arg(
                        QString::number(slot)), 3000);
    }
}

/**
 * Inserts a code block at the current cursor position
 */
void MainWindow::on_actionInset_code_block_triggered() {
    QMarkdownTextEdit* textEdit = activeNoteTextEdit();
    QTextCursor c = textEdit->textCursor();
    QString selectedText = c.selection().toPlainText();

    if (selectedText.isEmpty()) {
        c.insertText("``");
        c.movePosition(QTextCursor::Left, QTextCursor::MoveAnchor);
        textEdit->setTextCursor(c);
    } else {
        bool addNewline = false;

        // if the selected text has multiple lines add a multi-line code block
        if (selectedText.contains("\n")) {
            // add an other newline if there is no newline at the end of the
            // selected text
            QString endNewline = selectedText.endsWith("\n") ? "" : "\n";

            selectedText = "``\n" + selectedText + endNewline + "``";
            addNewline = true;
        }

        c.insertText("`" + selectedText + "`");

        if (addNewline) {
            c.insertText("\n");
        }
    }
}

void MainWindow::on_actionNext_note_triggered() {
    gotoNextNote();
}

/**
 * Jumps to the next visible note
 */
void MainWindow::gotoNextNote() {
    QKeyEvent *event = new QKeyEvent(QEvent::KeyPress, Qt::Key_Down,
                                    Qt::NoModifier);
    QApplication::postEvent(ui->noteTreeWidget, event);
}

void MainWindow::on_actionPrevious_Note_triggered() {
    gotoPreviousNote();
}

/**
 * Jumps to the previous visible note
 */
void MainWindow::gotoPreviousNote()
{
    QKeyEvent *event = new QKeyEvent(QEvent::KeyPress, Qt::Key_Up,
                                     Qt::NoModifier);
    QApplication::postEvent(ui->noteTreeWidget, event);
}

void MainWindow::on_actionToggle_distraction_free_mode_triggered()
{
    toggleDistractionFreeMode();
}

/**
 * Tracks an action
 */
void MainWindow::trackAction(QAction *action) {
    MetricsService::instance()->sendVisitIfEnabled(
            "action/" + action->objectName());
}

void MainWindow::resizeEvent(QResizeEvent* event) {
    ui->noteTextEdit->setPaperMargins(event->size().width());
    ui->encryptedNoteTextEdit->setPaperMargins(event->size().width());
    ui->tagTreeWidget->resizeColumnToContents(0);
    ui->tagTreeWidget->resizeColumnToContents(1);
}

/**
 * Toggles the visibility of the toolbars
 */
void MainWindow::on_actionShow_toolbar_triggered(bool checked) {
    ui->mainToolBar->setVisible(checked);
    _formattingToolbar->setVisible(checked);
    _insertingToolbar->setVisible(checked);
    _encryptionToolbar->setVisible(checked);
    _windowToolbar->setVisible(checked);
    _quitToolbar->setVisible(checked);
}

/**
 * Toggles the checked state of the "show toolbar" checkbox in the main menu
 */
void MainWindow::toolbarVisibilityChanged(bool visible) {
    Q_UNUSED(visible);

    const QSignalBlocker blocker(ui->actionShow_toolbar);
    {
        Q_UNUSED(blocker);
        ui->actionShow_toolbar->setChecked(isToolbarVisible());
    }
}

/**
 * Checks if at least one toolbar is visible
 */
bool MainWindow::isToolbarVisible() {
    return ui->mainToolBar->isVisible() ||
            _formattingToolbar->isVisible() ||
            _insertingToolbar->isVisible() ||
            _encryptionToolbar->isVisible() ||
            _windowToolbar->isVisible() ||
            _quitToolbar->isVisible();
}

void MainWindow::dfmEditorWidthActionTriggered(QAction *action) {
    QSettings settings;
    settings.setValue("DistractionFreeMode/editorWidthMode",
                      action->whatsThis().toInt());

    ui->noteTextEdit->setPaperMargins(this->width());
    ui->encryptedNoteTextEdit->setPaperMargins(this->width());
}

/**
 * Allows files to be dropped to QOwnNotes
 */
void MainWindow::dragEnterEvent(QDragEnterEvent *e) {
    if (e->mimeData()->hasUrls()) {
        e->acceptProposedAction();
    }
}

/**
 * Handles the copying of notes to the current notes folder
 */
void MainWindow::dropEvent(QDropEvent *e) {
    handleInsertingFromMimeData(e->mimeData());
}

/**
 * Handles the inserting of media files and notes from a mime data, for example
 * produced by a drop event or a paste action
 */
void MainWindow::handleInsertingFromMimeData(const QMimeData *mimeData) {
    // check if a QML wants to set the inserted text
    if (mimeData->hasText() || mimeData->hasHtml()) {
        ScriptingService* scriptingService = ScriptingService::instance();
        QString text = scriptingService->callInsertingFromMimeDataHook(
                mimeData);

        if (!text.isEmpty()) {
            QMarkdownTextEdit* textEdit = activeNoteTextEdit();
            QTextCursor c = textEdit->textCursor();

            // insert text from QML
            c.insertText(text);

            return;
        }
    }

    if (mimeData->hasHtml()) {
        insertHtml(mimeData->html());
    } else if (mimeData->hasUrls()) {
        int successCount = 0;
        int failureCount = 0;
        int skipCount = 0;

        foreach(const QUrl &url, mimeData->urls()) {
                QString path(url.toLocalFile());
                QFileInfo fileInfo(path);
                qDebug() << __func__ << " - 'path': " << path;

                if (fileInfo.isReadable()) {
                    QFile *file = new QFile(path);

                    // only allow markdown and text files to be copied as note
                    if (isValidNoteFile(file)) {
                        // copy file to notes path
                        bool success = file->copy(
                                notesPath + QDir::separator() +
                                fileInfo.fileName());

                        if (success) {
                            successCount++;
                        } else {
                            failureCount++;
                        }
                    // only allow image files to be inserted as image
                    } else if (isValidMediaFile(file)) {
                        showStatusBarMessage(tr("inserting image"));

                        // insert the image
                        insertMedia(file);

                        showStatusBarMessage(tr("done inserting image"), 3000);
                    } else {
                        skipCount++;
                    }
                } else {
                    skipCount++;
                }
            }

        QString message;
        if (successCount > 0) {
            message += tr("copied %n note(s) to %1", "", successCount)
                    .arg(notesPath);
        }

        if (failureCount > 0) {
            if (!message.isEmpty()) {
                message += ", ";
            }

            message += tr(
                    "failed to copy %n note(s) (most likely already existing)",
                    "", failureCount);
        }

        if (skipCount > 0) {
            if (!message.isEmpty()) {
                message += ", ";
            }

            message += tr(
                    "skipped copying of %n note(s) "
                            "(no markdown or text file or not readable)",
                    "", skipCount);
        }

        if (!message.isEmpty()) {
            showStatusBarMessage(message, 5000);
        }
    } else if (mimeData->hasImage()) {
        // get the image from mime data
        QImage image = mimeData->imageData().value<QImage>();

        if (!image.isNull()) {
            showStatusBarMessage(tr("saving temporary image"));

            QTemporaryFile tempFile(
                    QDir::tempPath() + QDir::separator() +
                    "qownnotes-media-XXXXXX.png");

            if (tempFile.open()) {
                // save temporary png image
                image.save(tempFile.fileName(), "PNG");

                // insert media into note
                QFile *file = new QFile(tempFile.fileName());

                showStatusBarMessage(tr("inserting image"));
                insertMedia(file);

                showStatusBarMessage(tr("done inserting image"), 3000);
            } else {
                showStatusBarMessage(
                        tr("temporary file can't be opened"), 3000);
            }
        }
    }
}

/**
 * Inserts html as markdown in the current note
 * Images are also downloaded
 */
void MainWindow::insertHtml(QString html) {
    qDebug() << __func__ << " - 'html': " << html;

    // remove some blocks
    html.remove(QRegularExpression(
            "<head[^>]*>([^<]+)<\\/head>",
            QRegularExpression::CaseInsensitiveOption));

    html.remove(QRegularExpression(
            "<script[^>]*>([^<]+)<\\/script>",
            QRegularExpression::CaseInsensitiveOption));

    html.remove(QRegularExpression(
            "<style[^>]*>([^<]+)<\\/style>",
            QRegularExpression::CaseInsensitiveOption));

    // replace some html tags with markdown
    html.replace(QRegularExpression(
            "<strong[^>]*>([^<]+)<\\/strong>",
            QRegularExpression::CaseInsensitiveOption), "**\\1**");
    html.replace(QRegularExpression(
            "<b[^>]*>([^<]+)<\\/b>",
            QRegularExpression::CaseInsensitiveOption), "**\\1**");
    html.replace(QRegularExpression(
            "<em[^>]*>([^<]+)<\\/em>",
            QRegularExpression::CaseInsensitiveOption), "*\\1*");
    html.replace(QRegularExpression(
            "<i[^>]*>([^<]+)<\\/i>",
            QRegularExpression::CaseInsensitiveOption), "*\\1*");
    html.replace(QRegularExpression(
            "<h1[^>]*>([^<]+)<\\/h1>",
            QRegularExpression::CaseInsensitiveOption), "\n# \\1\n");
    html.replace(QRegularExpression(
            "<h2[^>]*>([^<]+)<\\/h2>",
            QRegularExpression::CaseInsensitiveOption), "\n## \\1\n");
    html.replace(QRegularExpression(
            "<h3[^>]*>([^<]+)<\\/h3>",
            QRegularExpression::CaseInsensitiveOption), "\n### \\1\n");
    html.replace(QRegularExpression("<h4[^>]*>([^<]+)<\\/h4>",
            QRegularExpression::CaseInsensitiveOption), "\n#### \\1\n");
    html.replace(QRegularExpression(
            "<h5[^>]*>([^<]+)<\\/h5>",
            QRegularExpression::CaseInsensitiveOption), "\n##### \\1\n");
    html.replace(QRegularExpression(
            "<br[^>]*>",
            QRegularExpression::CaseInsensitiveOption), "\n");
    html.replace(QRegularExpression(
            "<a[^>]+href=\"([^\"]+)\"[^>]*>([^<]+)<\\/a>",
            QRegularExpression::CaseInsensitiveOption), "[\\2](\\1)");

    // match image tags
    QRegularExpression re("<img[^>]+src=\"([^\"]+)\"[^>]*>",
                          QRegularExpression::CaseInsensitiveOption);
    QRegularExpressionMatchIterator i = re.globalMatch(html);

    // find, download locally and replace all images
    while (i.hasNext()) {
        QRegularExpressionMatch match = i.next();
        QString imageTag = match.captured(0);
        QUrl imageUrl = QUrl(match.captured(1) );

        qDebug() << __func__ << " - 'imageUrl': " << imageUrl;

        if (!imageUrl.isValid()) {
            continue;
        }

        showStatusBarMessage(tr("downloading %1").arg(imageUrl.toString()));

        // try to get the suffix from the url
        QString suffix =
                imageUrl.toString().split(".", QString::SkipEmptyParts).last();
        if (suffix.isEmpty()) {
            suffix = "image";
        }

        // remove strings like "?b=16068071000" from the suffix
        suffix.remove(QRegularExpression("\\?.+$"));

        QTemporaryFile *tempFile = new QTemporaryFile(
                QDir::tempPath() + QDir::separator() + "media-XXXXXX." +
                        suffix);

        if (tempFile->open()) {
            // download the image to the temporary file
            if (downloadUrlToFile(imageUrl, tempFile)) {
                // copy image to media folder and generate markdown code for
                // the image
                QString markdownCode = getInsertMediaMarkdown(tempFile);
                if (!markdownCode.isEmpty()) {
                    // replace image tag with markdown code
                    html.replace(imageTag, markdownCode);
                }
            }
        }
    }

    showStatusBarMessage(tr("done downloading images"));

    // remove all html tags
    html.remove(QRegularExpression("<[^>]*>"));

    // remove the last character, that is broken
    html = html.left(html.size() - 1);

    qDebug() << __func__ << " - 'html': " << html;

    QMarkdownTextEdit* textEdit = activeNoteTextEdit();
    QTextCursor c = textEdit->textCursor();

    c.insertText(html);
}

/**
 * Evaluates if file is a note file
 */
bool MainWindow::isValidMediaFile(QFile *file) {
    QStringList mediaExtensions = QStringList() << "jpg" << "png" << "gif";
    QFileInfo fileInfo(file->fileName());
    QString extension = fileInfo.suffix();
    return mediaExtensions.contains(extension, Qt::CaseInsensitive);
}

/**
 * Evaluates if file is a media file
 */
bool MainWindow::isValidNoteFile(QFile *file) {
    QStringList mediaExtensions = QStringList() << "txt" << "md";

    // append the custom extensions
    mediaExtensions.append(Note::customNoteFileExtensionList());

    QFileInfo fileInfo(file->fileName());
    QString extension = fileInfo.suffix();
    return mediaExtensions.contains(extension, Qt::CaseInsensitive);
}

void MainWindow::on_actionPaste_image_triggered()
{
    pasteMediaIntoNote();
}

/**
 * Handles the pasting of media into notes
 */
void MainWindow::pasteMediaIntoNote() {
    QClipboard *clipboard = QApplication::clipboard();
    const QMimeData * mimeData = clipboard->mimeData(QClipboard::Clipboard);
    handleInsertingFromMimeData(mimeData);
}

void MainWindow::on_actionShow_note_in_file_manager_triggered()
{
    Utils::Misc::openFolderSelect(currentNote.fullNoteFilePath());
}

/**
 * Inserts a bold block at the current cursor position
 */
void MainWindow::on_actionFormat_text_bold_triggered()
{
    QMarkdownTextEdit* textEdit = activeNoteTextEdit();
    QTextCursor c = textEdit->textCursor();
    QString selectedText = textEdit->textCursor().selectedText();

    if (selectedText.isEmpty()) {
        c.insertText("****");
        c.movePosition(QTextCursor::Left, QTextCursor::MoveAnchor, 2);
        textEdit->setTextCursor(c);
    } else {
        c.insertText("**" + selectedText + "**");
    }
}

/**
 * Inserts an italic block at the current cursor position
 */
void MainWindow::on_actionFormat_text_italic_triggered()
{
    QMarkdownTextEdit* textEdit = activeNoteTextEdit();
    QTextCursor c = textEdit->textCursor();
    QString selectedText = textEdit->textCursor().selectedText();

    if (selectedText.isEmpty()) {
        c.insertText("**");
        c.movePosition(QTextCursor::Left, QTextCursor::MoveAnchor);
        textEdit->setTextCursor(c);
    } else {
        c.insertText("*" + selectedText + "*");
    }
}

/**
 * Increases the note text font size by one
 */
void MainWindow::on_action_Increase_note_text_size_triggered()
{
    int fontSize = ui->noteTextEdit
            ->modifyFontSize(QOwnNotesMarkdownTextEdit::Increase);
    ui->encryptedNoteTextEdit->setStyles();
    ui->encryptedNoteTextEdit->highlighter()->parse();
    showStatusBarMessage(
            tr("Increased font size to %1 pt").arg(fontSize), 3000);
}

/**
 * Decreases the note text font size by one
 */
void MainWindow::on_action_Decrease_note_text_size_triggered()
{
    int fontSize = ui->noteTextEdit
            ->modifyFontSize(QOwnNotesMarkdownTextEdit::Decrease);
    ui->encryptedNoteTextEdit->setStyles();
    ui->encryptedNoteTextEdit->highlighter()->parse();
    showStatusBarMessage(
            tr("Decreased font size to %1 pt").arg(fontSize), 3000);
}

/**
 * Resets the note text font size
 */
void MainWindow::on_action_Reset_note_text_size_triggered()
{
    int fontSize = ui->noteTextEdit
            ->modifyFontSize(QOwnNotesMarkdownTextEdit::Reset);
    ui->encryptedNoteTextEdit->setStyles();
    ui->encryptedNoteTextEdit->highlighter()->parse();
    showStatusBarMessage(tr("Reset font size to %1 pt").arg(fontSize), 3000);

    QTextCursor cursor(ui->noteTextEdit->document()->findBlockByNumber(3));

    QTextCursor c = ui->noteTextEdit->textCursor();
    c.setPosition(cursor.position());
    ui->noteTextEdit->setTextCursor(c);
}

/**
 * Sets the note folder from the recent note folder combobox
 */
void MainWindow::on_noteFolderComboBox_currentIndexChanged(int index)
{
    int noteFolderId = ui->noteFolderComboBox->itemData(index).toInt();
    NoteFolder noteFolder = NoteFolder::fetch(noteFolderId);
    if (noteFolder.isFetched()) {
        changeNoteFolder(noteFolderId);
    }

    // hide the note folder combobox if it should not be visible
    hideNoteFolderComboBoxIfNeeded();
}

/**
 * Hides the note folder combobox if it should not be visible
 */
void MainWindow::hideNoteFolderComboBoxIfNeeded() const {
    QSettings settings;
    if (!settings.value("MainWindow/showRecentNoteFolderInMainArea").toBool()) {
        ui->noteFolderComboBox->hide();
    }
}

/**
 * Reloads the tag tree
 */
void MainWindow::reloadTagTree()
{
    qDebug() << __func__;

    ui->tagTreeWidget->clear();

    // add an item to view all notes
    int linkCount = Note::countAll();
    QString toolTip = tr("show all notes (%1)").arg(QString::number(linkCount));

    QTreeWidgetItem *allItem = new QTreeWidgetItem();
    allItem->setText(0, tr("All notes"));
    allItem->setTextColor(1, QColor(Qt::gray));
    allItem->setText(1, QString::number(linkCount));
    allItem->setToolTip(0, toolTip);
    allItem->setToolTip(1, toolTip);
    allItem->setData(0, Qt::UserRole, Tag::AllNotesId);
    allItem->setFlags(allItem->flags() & ~Qt::ItemIsSelectable);
    allItem->setIcon(0, QIcon::fromTheme(
            "edit-copy",
            QIcon(":icons/breeze-qownnotes/16x16/edit-copy.svg")));
    ui->tagTreeWidget->addTopLevelItem(allItem);

    // add an empty item
//    QTreeWidgetItem *emptyItem = new QTreeWidgetItem();
//    emptyItem->setData(0, Qt::UserRole, 0);
//    emptyItem->setFlags(allItem->flags() & ~Qt::ItemIsSelectable);
//    ui->tagTreeWidget->addTopLevelItem(emptyItem);

    // add all tags recursively as items
    buildTagTreeForParentItem();

    // add an item to view untagged notes if there are any
    linkCount = Note::countAllNotTagged();

    if (linkCount > 0) {
        toolTip = tr("show all untagged notes (%1)")
                .arg(QString::number(linkCount));
        QTreeWidgetItem *untaggedItem = new QTreeWidgetItem();
        untaggedItem->setText(0, tr("Untagged notes"));
        untaggedItem->setTextColor(1, QColor(Qt::gray));
        untaggedItem->setText(1, QString::number(linkCount));
        untaggedItem->setToolTip(0, toolTip);
        untaggedItem->setToolTip(1, toolTip);
        untaggedItem->setData(0, Qt::UserRole, Tag::AllUntaggedNotesId);
        untaggedItem->setFlags(allItem->flags() & ~Qt::ItemIsSelectable);
        untaggedItem->setIcon(0, QIcon::fromTheme(
                "edit-copy",
                QIcon(":icons/breeze-qownnotes/16x16/edit-copy.svg")));
        ui->tagTreeWidget->addTopLevelItem(untaggedItem);
    }

    // decorate root of there multiple levels to be able to expand them
    ui->tagTreeWidget->setRootIsDecorated(
            Tag::countAllParentId(0) != Tag::countAll());

    ui->tagTreeWidget->resizeColumnToContents(0);
    ui->tagTreeWidget->resizeColumnToContents(1);
}

/**
 * Populates the tag tree recursively with its tags
 */
void MainWindow::buildTagTreeForParentItem(QTreeWidgetItem *parent) {
    int parentId = parent == NULL ? 0 : parent->data(0, Qt::UserRole).toInt();
    int activeTagId = Tag::activeTagId();

    QList<Tag> tagList = Tag::fetchAllByParentId(parentId);
    Q_FOREACH(Tag tag, tagList) {
            QTreeWidgetItem *item = addTagToTagTreeWidget(parent, tag);

            // set the active item
            if (activeTagId == tag.getId()) {
                const QSignalBlocker blocker(ui->tagTreeWidget);
                Q_UNUSED(blocker);

                ui->tagTreeWidget->setCurrentItem(item);
            }

            // recursively populate the next level
            buildTagTreeForParentItem(item);
        }
}

/**
 * Ads a tag to the tag tree widget
 */
QTreeWidgetItem *MainWindow::addTagToTagTreeWidget(
        QTreeWidgetItem *parent, Tag tag) {
    int parentId = parent == NULL ? 0 : parent->data(0, Qt::UserRole).toInt();
    if (parentId < 0) {
        parentId = 0;
    }
    int tagId = tag.getId();

    QTreeWidgetItem *item = new QTreeWidgetItem();
    QString name = tag.getName();
    int linkCount = tag.countLinkedNoteFileNames();
    QString toolTip = tr("show all notes tagged with '%1' (%2)")
                    .arg(name, QString::number(linkCount));
    item->setData(0, Qt::UserRole, tagId);
    item->setText(0, name);
    item->setText(1, linkCount > 0 ? QString::number(linkCount) : "");
    item->setTextColor(1, QColor(Qt::gray));
    item->setIcon(0, QIcon::fromTheme(
                    "tag", QIcon(":icons/breeze-qownnotes/16x16/tag.svg")));
    item->setToolTip(0, toolTip);
    item->setToolTip(1, toolTip);
    item->setFlags(item->flags() | Qt::ItemIsEditable);

    if (parentId == 0) {
        // add the item at top level if there was no parent item
        ui->tagTreeWidget->addTopLevelItem(item);
    } else {
        // add the item as child of the parent
        parent->addChild(item);
    }

    return item;
}

/**
 * Creates a new tag
 */
void MainWindow::on_tagLineEdit_returnPressed()
{
    QString name = ui->tagLineEdit->text();
    if (name.isEmpty()) {
        return;
    }

    const QSignalBlocker blocker(this->noteDirectoryWatcher);
    Q_UNUSED(blocker);

    Tag tag;
    tag.setName(name);
    tag.store();
    reloadTagTree();
}

/**
 * Filters tags in the tag tree list widget
 */
void MainWindow::on_tagLineEdit_textChanged(const QString &arg1)
{
    // get all items
    QList<QTreeWidgetItem*> allItems = ui->tagTreeWidget->
            findItems("", Qt::MatchContains | Qt::MatchRecursive);

    // search tags if at least one character was entered
    if (arg1.count() >= 1) {
        // search for items
        QList<QTreeWidgetItem*> foundItems = ui->tagTreeWidget->
                findItems(arg1, Qt::MatchContains | Qt::MatchRecursive);

        // hide all not found items
        Q_FOREACH(QTreeWidgetItem *item, allItems) {
                int tagId = item->data(0, Qt::UserRole).toInt();
                item->setHidden(!foundItems.contains(item) && (tagId > 0));
            }

        // show items again that have visible children so that they are
        // really shown
        Q_FOREACH(QTreeWidgetItem *item, allItems) {
                if (isOneTreeWidgetItemChildVisible(item)) {
                    item->setHidden(false);
                    item->setExpanded(true);
                }
            }
    } else {
        // show all items otherwise
        Q_FOREACH(QTreeWidgetItem *item, allItems) {
                item->setHidden(false);
            }
    }
}

/**
 * Checks if there is at least one child that is visible
 */
bool MainWindow::isOneTreeWidgetItemChildVisible(QTreeWidgetItem *item) {
    for (int i = 0; i < item->childCount(); i++) {
        QTreeWidgetItem *child = item->child(i);
        if (!child->isHidden() || isOneTreeWidgetItemChildVisible(child)) {
            return true;
        }
    }

    return false;
}

/**
 * Shows or hides everything for the note tags
 */
void MainWindow::setupTags() {
    bool tagsEnabled = isTagsEnabled();

    ui->tagFrame->setVisible(tagsEnabled);
    ui->noteTagFrame->setVisible(tagsEnabled);
    ui->newNoteTagLineEdit->setVisible(false);
    ui->newNoteTagButton->setVisible(true);

#ifdef Q_OS_MAC
    // try to compensate for the different button top margins in OS X
    ui->noteTagFrame->layout()->setContentsMargins(0, 0, 0, 0);
    ui->noteTagButtonFrame->layout()->setContentsMargins(0, 8, 0, 0);
#endif

    const QSignalBlocker blocker(ui->actionToggle_tag_pane);
    Q_UNUSED(blocker);
    ui->actionToggle_tag_pane->setChecked(tagsEnabled);

    if (tagsEnabled) {
        reloadTagTree();
        ui->tagTreeWidget->expandAll();
        reloadCurrentNoteTags();
    }

    // filter the notes again
    filterNotes(false);
}

/**
 * Shows or hides everything for the markdown view
 */
void MainWindow::setupMarkdownView() {
    bool markdownViewEnabled = isMarkdownViewEnabled();

    ui->noteViewFrame->setVisible(markdownViewEnabled);

    const QSignalBlocker blocker(ui->actionToggle_markdown_preview);
    Q_UNUSED(blocker);
    ui->actionToggle_markdown_preview->setChecked(markdownViewEnabled);
}

/**
 * Shows or hides everything for the note edit pane
 */
void MainWindow::setupNoteEditPane() {
    bool paneEnabled = isNoteEditPaneEnabled();

    ui->noteEditFrame->setVisible(paneEnabled);

    const QSignalBlocker blocker(ui->actionToggle_note_edit_pane);
    Q_UNUSED(blocker);
    ui->actionToggle_note_edit_pane->setChecked(paneEnabled);
}

/**
 * Returns the key for storing and restoring the main splitter state
 */
QString MainWindow::getMainSplitterStateKey(
        bool invertTagState, bool invertMarkdownState,
        bool invertEditState, bool invertVerticalModeState) {
    bool state1 = ui->actionToggle_tag_pane->isChecked();
    bool state2 = ui->actionToggle_markdown_preview->isChecked();
    bool state3 = ui->actionToggle_note_edit_pane->isChecked();
    bool state4 = isVerticalPreviewModeEnabled();

    if (invertTagState) {
        state1 = !state1;
    }

    if (invertMarkdownState) {
        state2 = !state2;
    }

    if (invertEditState) {
        state3 = !state3;
    }

    if (invertVerticalModeState) {
        state4 = !state4;
    }

    QString state1Str = state1 ? "1" : "0";
    QString state2Str = state2 ? "1" : "0";
    QString state3Str = state3 ? "1" : "0";
    QString state4Str = state4 ? "1" : "0";
    return QString("mainSplitterState-%1-%2-%3-%4").arg(
            state1Str, state2Str, state3Str, state4Str);
}

/**
 * Stores the main splitter state
 */
void MainWindow::saveMainSplitterState(
        bool invertTagState, bool invertMarkdownState,
        bool invertEditState, bool invertVerticalModeState) {
    QString key = getMainSplitterStateKey(
            invertTagState, invertMarkdownState,
            invertEditState, invertVerticalModeState);

    // store the main splitter state
    QSettings settings;
    settings.setValue(key, mainSplitter->saveState());
}

/**
 * Restores the main splitter state
 */
void MainWindow::restoreMainSplitterState(
        bool invertTagState, bool invertMarkdownState,
        bool invertEditState, bool invertVerticalModeState) {
    QString key = getMainSplitterStateKey(
            invertTagState, invertMarkdownState,
            invertEditState, invertVerticalModeState);

    // restore main splitter state
    QSettings settings;
    QByteArray state = settings.value(key).toByteArray();

    mainSplitter->restoreState(state);
}

/**
 * Toggles the note panes
 */
void MainWindow::on_actionToggle_tag_pane_toggled(bool arg1) {
    saveMainSplitterState(true);

    QSettings settings;
    settings.setValue("tagsEnabled", arg1);
    setupTags();

    restoreMainSplitterState();
}

/**
 * Hides the note tag add button and shows the text edit
 */
void MainWindow::on_newNoteTagButton_clicked() {
    ui->newNoteTagLineEdit->setVisible(true);
    ui->newNoteTagLineEdit->setFocus();
    ui->newNoteTagLineEdit->selectAll();
    ui->newNoteTagButton->setVisible(false);

    // add tag name auto-completion
    QStringList wordList = Tag::fetchAllNames();
    QCompleter *completer = new QCompleter(wordList, this);
    completer->setCaseSensitivity(Qt::CaseInsensitive);
    ui->newNoteTagLineEdit->setCompleter(completer);
}

/**
 * Links a note to the tag entered after pressing return
 * in the note tag line edit
 */
void MainWindow::on_newNoteTagLineEdit_returnPressed() {
    QString text = ui->newNoteTagLineEdit->text();

    if (text.isEmpty()) {
        return;
    }

    // create a new tag if it doesn't exist
    Tag tag = Tag::fetchByName(text);
    if (!tag.isFetched()) {
        const QSignalBlocker blocker(this->noteDirectoryWatcher);
        Q_UNUSED(blocker);

        tag.setName(text);
        tag.store();
        reloadTagTree();
    }

    // link the current note to the tag
    if (tag.isFetched()) {
        const QSignalBlocker blocker(this->noteDirectoryWatcher);
        Q_UNUSED(blocker);

        tag.linkToNote(currentNote);
        reloadCurrentNoteTags();
    }
}

/**
 * Hides the note tag line edit after editing
 */
void MainWindow::on_newNoteTagLineEdit_editingFinished() {
    ui->newNoteTagLineEdit->setVisible(false);
    ui->newNoteTagButton->setVisible(true);
}

/**
 * Reloads the note tag buttons for the current note
 */
void MainWindow::reloadCurrentNoteTags() {
    // remove all remove-tag buttons
    QLayoutItem *child;
    while ((child = ui->noteTagButtonFrame->layout()->takeAt(0)) != 0) {
        delete child->widget();
        delete child;
    }

    // add all new remove-tag buttons
    QList<Tag> tagList = Tag::fetchAllOfNote(currentNote);
    Q_FOREACH(Tag tag, tagList) {
            QPushButton* button = new QPushButton(
                    Utils::Misc::shorten(tag.getName(), 25),
                    ui->noteTagButtonFrame);
            button->setIcon(QIcon::fromTheme(
                    "tag-delete",
                    QIcon(":icons/breeze-qownnotes/16x16/"
                                  "xml-attribute-delete.svg")));
            button->setToolTip(
                    tr("remove tag '%1' from note").arg(tag.getName()));
            button->setObjectName(
                    "removeNoteTag" + QString::number(tag.getId()));

            QObject::connect(button, SIGNAL(clicked()),
                             this, SLOT(removeNoteTagClicked()));

            ui->noteTagButtonFrame->layout()->addWidget(button);
        }
}

/**
 * Removes a note tag link
 */
void MainWindow::removeNoteTagClicked() {
    QString objectName = sender()->objectName();
    if (objectName.startsWith("removeNoteTag")) {
        int tagId = objectName.remove("removeNoteTag").toInt();
        Tag tag = Tag::fetch(tagId);
        if (!tag.isFetched()) {
            return;
        }

        const QSignalBlocker blocker(noteDirectoryWatcher);
        Q_UNUSED(blocker);

        tag.removeLinkToNote(currentNote);
        reloadCurrentNoteTags();
    }
}

/**
 * Allows the user to add a tag to the current note
 */
void MainWindow::on_action_new_tag_triggered() {
    if (!ui->actionToggle_tag_pane->isChecked()) {
        ui->actionToggle_tag_pane->setChecked(true);
    }

    on_newNoteTagButton_clicked();
}

/**
 * Reloads the current note folder
 */
void MainWindow::on_action_Reload_note_folder_triggered() {
    buildNotesIndex();
    loadNoteDirectoryList();
    currentNote.refetch();
    setNoteTextFromNote(&currentNote);
}

void MainWindow::on_actionToggle_markdown_preview_toggled(bool arg1) {
    saveMainSplitterState(false, true);

    QSettings settings;
    settings.setValue("markdownViewEnabled", arg1);

    // setup the markdown view
    setupMarkdownView();

    // setup the main splitter again for the vertical note pane visibility
    setupMainSplitter();

    restoreMainSplitterState();
}

void MainWindow::on_actionToggle_note_edit_pane_toggled(bool arg1) {
    saveMainSplitterState(false, false, true);

    QSettings settings;
    settings.setValue("noteEditPaneEnabled", arg1);

    // setup the note edit pane
    setupNoteEditPane();

    // setup the main splitter again for the vertical note pane visibility
    setupMainSplitter();

    restoreMainSplitterState();
}

void MainWindow::on_actionUse_vertical_preview_layout_toggled(bool arg1) {
    saveMainSplitterState(false, false, false, true);

    QSettings settings;
    settings.setValue("verticalPreviewModeEnabled", arg1);

    // setup the main splitter again
    setupMainSplitter();

    restoreMainSplitterState();
}

/**
 * Stores the tag after it was edited
 */
void MainWindow::on_tagTreeWidget_itemChanged(QTreeWidgetItem *item, int column)
{
    Q_UNUSED(column);

    Tag tag = Tag::fetch(item->data(0, Qt::UserRole).toInt());
    if (tag.isFetched()) {
        QString name = item->text(0);

        if (!name.isEmpty()) {
            const QSignalBlocker blocker(this->noteDirectoryWatcher);
            Q_UNUSED(blocker);

            tag.setName(name);
            tag.store();
        }

        // we also have to reload the tag tree if we don't change the tag
        // name to get the old name back
        reloadTagTree();
    }
}

/**
 * Sets a new active tag
 */
void MainWindow::on_tagTreeWidget_currentItemChanged(
        QTreeWidgetItem *current, QTreeWidgetItem *previous)
{
    Q_UNUSED(previous);

    if (current == NULL) {
        return;
    }

    // set the tag id as active
    int tagId = current->data(0, Qt::UserRole).toInt();
    Tag::setAsActive(tagId);

    const QSignalBlocker blocker(ui->searchLineEdit);
    Q_UNUSED(blocker);

    ui->searchLineEdit->clear();

    filterNotes();
}

/**
 * Creates a context menu for the tag tree widget
 */
void MainWindow::on_tagTreeWidget_customContextMenuRequested(const QPoint &pos)
{
    // don't open the context menu if no tags are selected
    if (ui->tagTreeWidget->selectedItems().count() == 0) {
        return;
    }

    QPoint globalPos = ui->tagTreeWidget->mapToGlobal(pos);
    QMenu menu;

    QAction *addAction = menu.addAction(
            tr("&Add tag"));
    QAction *editAction = menu.addAction(
            tr("&Edit tag"));
    QAction *removeAction = menu.addAction(
            tr("&Remove tags"));

    // build the tag moving menu
    QMenu *moveMenu = menu.addMenu(tr("&Move tags to..."));
    buildTagMoveMenuTree(moveMenu);

    QAction *selectedItem = menu.exec(globalPos);

    if (selectedItem == NULL) {
        return;
    }

    QTreeWidgetItem *item = ui->tagTreeWidget->currentItem();

    if (selectedItem == addAction) {
        // open the "add new tag" dialog
        TagAddDialog *dialog = new TagAddDialog(this);
        int dialogResult = dialog->exec();

        // if user pressed ok take the name
        if (dialogResult == QDialog::Accepted) {
            QString name = dialog->name();
            if (!name.isEmpty()) {
                int parentId = item->data(0, Qt::UserRole).toInt();
                if (parentId < 0) {
                    parentId = 0;
                }

                // create a new tag with the name
                Tag tag;
                tag.setParentId(parentId);
                tag.setName(name);
                tag.store();

                if (!tag.isFetched()) {
                    showStatusBarMessage(tr("Tag could not be created!"), 3000);
                }
            }
        }

        return;
    }

    // don't allow clicking on non-tag items vor removing nnd editing
    if (item->data(0, Qt::UserRole) <= 0) {
        return;
    }

    if (selectedItem == removeAction) {
        // remove selected tag
        removeSelectedTags();
    } else if (selectedItem == editAction) {
        ui->tagTreeWidget->editItem(item);
    }
}

/**
 * Populates a tag menu tree for moving tags
 */
void MainWindow::buildTagMoveMenuTree(QMenu *parentMenu,
                                      int parentTagId) {
    QList<Tag> tagList = Tag::fetchAllByParentId(parentTagId);
    QSignalMapper *tagMovingSignalMapper = new QSignalMapper(this);

    Q_FOREACH(Tag tag, tagList) {
            int tagId = tag.getId();
            QString name = tag.getName();

            int count = Tag::countAllParentId(tagId);
            if (count > 0) {
                // if there are sub-tag build a new menu level
                QMenu *tagMenu = parentMenu->addMenu(name);
                buildTagMoveMenuTree(tagMenu, tagId);
            } else {
                // if there are no sub-tags just create a named action
                QAction *action = parentMenu->addAction(name);

                QObject::connect(
                        action, SIGNAL(triggered()),
                        tagMovingSignalMapper, SLOT(map()));

                tagMovingSignalMapper->setMapping(
                        action, tagId);
            }
        }

    // add an action to move to this tag
    parentMenu->addSeparator();
    QAction *action = parentMenu->addAction(
            parentTagId == 0 ? tr("Move to the root") : tr("Move to this tag"));
    action->setData(parentTagId);

    QObject::connect(
            action, SIGNAL(triggered()),
            tagMovingSignalMapper, SLOT(map()));

    tagMovingSignalMapper->setMapping(
            action, parentTagId);

    // connect the signal mapper
    QObject::connect(tagMovingSignalMapper,
                     SIGNAL(mapped(int)),
                     this,
                     SLOT(moveSelectedTagsToTagId(int)));
}

/**
 * Populates a tag menu tree for bulk note tagging
 */
void MainWindow::buildBulkNoteTagMenuTree(QMenu *parentMenu,
                                          int parentTagId) {
    QList<Tag> tagList = Tag::fetchAllByParentId(parentTagId);
    QSignalMapper *signalMapper = new QSignalMapper(this);

    Q_FOREACH(Tag tag, tagList) {
            int tagId = tag.getId();
            QString name = tag.getName();

            int count = Tag::countAllParentId(tagId);
            if (count > 0) {
                // if there are sub-tag build a new menu level
                QMenu *tagMenu = parentMenu->addMenu(name);
                buildBulkNoteTagMenuTree(tagMenu, tagId);
            } else {
                // if there are no sub-tags just create a named action
                QAction *action = parentMenu->addAction(name);

                QObject::connect(
                        action, SIGNAL(triggered()),
                        signalMapper, SLOT(map()));

                signalMapper->setMapping(
                        action, tagId);
            }
        }

    if (parentTagId > 0) {
        // add an action to tag this
        parentMenu->addSeparator();
        QAction *action = parentMenu->addAction(tr("Tag this"));
        action->setData(parentTagId);

        QObject::connect(
                action, SIGNAL(triggered()),
                signalMapper, SLOT(map()));

        signalMapper->setMapping(
                action, parentTagId);
    }

    // connect the signal mapper
    QObject::connect(signalMapper,
                     SIGNAL(mapped(int)),
                     this,
                     SLOT(tagSelectedNotesToTagId(int)));
}

/**
 * Moves selected tags to tagId
 */
void MainWindow::moveSelectedTagsToTagId(int tagId) {
    qDebug() << __func__ << " - 'tagId': " << tagId;

    Q_FOREACH(QTreeWidgetItem *item, ui->tagTreeWidget->selectedItems()) {
            int id = item->data(0, Qt::UserRole).toInt();
            Tag tag = Tag::fetch(id);
            if (tag.isFetched()) {
                if (tag.hasChild(tagId) || (id == tagId)) {
                    showStatusBarMessage(
                            tr("Cannot move tag '%1' to this tag")
                                    .arg(tag.getName()),
                            3000);
                } else {
                    tag.setParentId(tagId);
                    tag.store();

                    showStatusBarMessage(
                            tr("Moved tag '%1' to new tag").arg(tag.getName()),
                            3000);
                }
            }
        }

}

/**
 * Tag selected notes to tagId
 */
void MainWindow::tagSelectedNotesToTagId(int tagId) {
    qDebug() << __func__ << " - 'tagId': " << tagId;
    Tag tag = Tag::fetch(tagId);

    // tag notes
    if (tag.isFetched()) {
        tagSelectedNotes(tag);
    }
}

/**
 * Opens the widget to replace text in the current note
 */
void MainWindow::on_actionReplace_in_current_note_triggered() {
    QMarkdownTextEdit* textEdit = activeNoteTextEdit();
    textEdit->searchWidget()->activateReplace();
}

/**
 * Jumps to the position that was clicked in the navigation widget
 */
void MainWindow::onNavigationWidgetPositionClicked(int position) {
    QMarkdownTextEdit* textEdit = activeNoteTextEdit();

    // set the focus first so the preview also scrolls to the headline
    textEdit->setFocus();

    QTextCursor c = textEdit->textCursor();

    // if the current position of the cursor is smaller than the position
    // where we want to jump to set the cursor to the end of the note to make
    // sure it scrolls up, not down
    // everything is visible that way
    if (c.position() < position) {
        c.movePosition(QTextCursor::End);
        textEdit->setTextCursor(c);
    }

    c.setPosition(position);

    // select the text of the headline
    c.movePosition(QTextCursor::EndOfLine, QTextCursor::KeepAnchor);

    textEdit->setTextCursor(c);
}

/**
 * Start a note preview regeneration to resize too large images
 */
void MainWindow::onNoteTextViewResize(QSize size, QSize oldSize) {
    Q_UNUSED(size);
    Q_UNUSED(oldSize);

    // just regenerate the note once a second for performance reasons
    if (!_noteViewIsRegenerated) {
        _noteViewIsRegenerated = true;
        QTimer::singleShot(1000, this, SLOT(regenerateNotePreview()));
    }
}

/**
 * Regenerate the note preview by converting the markdown to html again
 */
void MainWindow::regenerateNotePreview() {
    setNoteTextFromNote(&currentNote, true);
    _noteViewIsRegenerated = false;
}

/**
 * Tries to open a link at the current cursor position or solve an equation
 */
void MainWindow::on_actionAutocomplete_triggered() {
    QMarkdownTextEdit* textEdit = activeNoteTextEdit();

    // try to open a link at the cursor position
    if (textEdit->openLinkAtCursorPosition()) {
        showStatusBarMessage(
                tr("an url was opened at the current cursor position"), 5000);
        return;
    }

    QTextCursor c = textEdit->textCursor();

    // get the text from the current cursor to the start of the line
    c.movePosition(QTextCursor::StartOfLine, QTextCursor::KeepAnchor);
    QString text = c.selectedText();
    qDebug() << __func__ << " - 'text': " << text;

    QString equation = text;

    // replace "," with "." to allow "," as coma
    equation.replace(",", ".");

    // match all characters and basic operations like +, -, * and /
    QRegularExpressionMatch match =
            QRegularExpression("([\\d\\.,+\\-*\\/\\(\\)\\s]+)\\s*=")
                    .match(equation);

    if (!match.hasMatch()) {
        showStatusBarMessage(tr("no equation was found in front of the cursor"),
                             5000);
        return;
    }

    equation = match.captured(1);
    qDebug() << __func__ << " - 'equation': " << equation;

    QJSEngine engine;
    // evaluate our equation
    QJSValue result = engine.evaluate(equation);
    double resultValue = result.toNumber();
    qDebug() << __func__ << " - 'resultValue': " << resultValue;

    // compensate for subtraction errors with 0
    if ((resultValue < 0.0001) && (resultValue > 0)) {
        resultValue = 0;
    }

    showStatusBarMessage(tr("result for equation: %1 = %2")
                                 .arg(equation, QString::number(resultValue)),
                         10000);

    // check if cursor is after the "="
    match = QRegularExpression("=\\s*$").match(text);
    if (match.hasMatch()) {
        // put the result into the note
        textEdit->insertPlainText(QString::number(resultValue));
    }
}

/**
 * Shows the note folder selection popup
 */
void MainWindow::on_actionSelect_note_folder_triggered() {
    ui->noteFolderComboBox->show();
    ui->noteFolderComboBox->showPopup();
}

/**
 * Reloads the scripting engine
 */
void MainWindow::on_actionReload_scripting_engine_triggered() {
    ScriptingService::instance()->reloadEngine();
    showStatusBarMessage(tr("the scripting engine was reloaded"), 3000);
}

void MainWindow::on_actionShow_log_dialog_triggered() {
    showLogDialog();
}

/**
 * Exports the note preview as HTML
 */
void MainWindow::on_actionExport_preview_HTML_triggered() {
    QFileDialog dialog;
    dialog.setFileMode(QFileDialog::AnyFile);
    dialog.setAcceptMode(QFileDialog::AcceptSave);
    dialog.setDirectory(QDir::homePath());
    dialog.setNameFilter(tr("HTML files (*.html)"));
    dialog.setWindowTitle(tr("Export current note as HTML file"));
    dialog.selectFile(currentNote.getName() + ".html");
    int ret = dialog.exec();

    if (ret == QDialog::Accepted) {
        QStringList fileNames = dialog.selectedFiles();
        if (fileNames.count() > 0) {
            QString fileName = fileNames.at(0);

            if (QFileInfo(fileName).suffix().isEmpty()) {
                fileName.append(".html");
            }

            QFile file(fileName);

            qDebug() << "exporting html file: " << fileName;

            if (!file.open(QIODevice::WriteOnly | QIODevice::Text)) {
                qCritical() << file.errorString();
                return;
            }
            QTextStream out(&file);
            out.setCodec("UTF-8");
            out << currentNote.toMarkdownHtml(
                    NoteFolder::currentLocalPath(), getMaxImageWidth(), true);
            file.flush();
            file.close();
        }
    }
}

/**
 * Opens the IRC web chat page
 */
void MainWindow::on_actionOpen_IRC_Channel_triggered() {
    QDesktopServices::openUrl(
            QUrl("https://webchat.freenode.net/?channels=qownnotes"));
}

/**
 * Adds the current search text to the saved searches
 */
void MainWindow::storeSavedSearch() {
    QString text = ui->searchLineEdit->text();
    if (!text.isEmpty()) {
        int noteFolderId = NoteFolder::currentNoteFolderId();
        QSettings settings;
        QString settingsKey = "savedSearches/noteFolder-"
                              + QString::number(noteFolderId);
        QStringList savedSearches = settings.value(settingsKey)
                .toStringList();

        // add the text to the saved searches
        savedSearches.prepend(text);

        // remove duplicate entries, `text` will remain at the top
        savedSearches.removeDuplicates();

        // only keep 100 searches
        while (savedSearches.count() > 100) {
            savedSearches.removeLast();
        }

        settings.setValue(settingsKey, savedSearches);

        // init the saved searches completer
        initSavedSearchesCompleter();
    }
}

/**
 * Initializes the saved searches completer
 */
void MainWindow::initSavedSearchesCompleter() {
    int noteFolderId = NoteFolder::currentNoteFolderId();
    QSettings settings;
    QString settingsKey = "savedSearches/noteFolder-"
                          + QString::number(noteFolderId);
    QStringList savedSearches = settings.value(settingsKey).toStringList();

    // add the completer
    QCompleter *completer = new QCompleter(savedSearches, ui->searchLineEdit);
    completer->setCaseSensitivity(Qt::CaseInsensitive);
    ui->searchLineEdit->setCompleter(completer);

    // install event filter for the popup
    completer->popup()->installEventFilter(this);
}

/**
 * Inserts the note file name as headline
 */
void MainWindow::on_actionInsert_headline_from_note_filename_triggered()
{
    QMarkdownTextEdit* textEdit = activeNoteTextEdit();
    QTextCursor c = textEdit->textCursor();
    c.movePosition(QTextCursor::Start, QTextCursor::MoveAnchor);

    QString fileName = currentNote.fileBaseName(true);
    QString text = fileName + "\n";

    for (int i = 0; i < fileName.count(); i++) {
        text.append("=");
    }

    text.append("\n\n");
    c.insertText(text);
}

/**
 * Toggles the editor soft wrapping
 */
void MainWindow::on_actionUse_softwrap_in_note_editor_toggled(bool arg1)
{
    QSettings settings;
    settings.setValue("useSoftWrapInNoteEditor", arg1);

    // initialize the editor soft wrapping
    initEditorSoftWrap();
}

void MainWindow::on_actionShow_status_bar_triggered(bool checked) {
    ui->statusBar->setVisible(checked);

    const QSignalBlocker blocker(ui->actionShow_status_bar);
    {
        Q_UNUSED(blocker);
        ui->actionShow_status_bar->setChecked(checked);
    }

    QSettings settings;
    settings.setValue("showStatusBar", checked);
}

void MainWindow::on_noteTreeWidget_currentItemChanged(
        QTreeWidgetItem *current, QTreeWidgetItem *previous)
{
    Q_UNUSED(previous);

    // in case all notes were removed
    if (current == NULL) {
        return;
    }

    qDebug() << "currentItemChanged " << current->text(0);

    Note note = Note::fetchByName(current->text(0));
    setCurrentNote(note, true, false);

    // parse the current note for markdown highlighting
    ui->noteTextEdit->highlighter()->parse();

    // let's highlight the text from the search line edit
    searchForSearchLineTextInNoteTextEdit();

    // also do a "in note search" if the widget is visible
    if (ui->noteTextEdit->searchWidget()->isVisible()) {
        ui->noteTextEdit->searchWidget()->doSearchDown();
    }
}

void MainWindow::on_noteTreeWidget_customContextMenuRequested(
        const QPoint &pos) {
    QPoint globalPos = ui->noteTreeWidget->mapToGlobal(pos);
    QMenu noteMenu;
    QMenu *moveDestinationMenu = new QMenu();
    QMenu *copyDestinationMenu = new QMenu();
    QMenu *tagRemoveMenu = new QMenu();

    QList<NoteFolder> noteFolders = NoteFolder::fetchAll();

    // show copy and move menu entries only if there
    // is at least one other note folder
    if (noteFolders.count() > 1) {
        moveDestinationMenu = noteMenu.addMenu(tr("&Move notes to..."));
        copyDestinationMenu = noteMenu.addMenu(tr("&Copy notes to..."));

        Q_FOREACH(NoteFolder noteFolder, noteFolders) {
                // don't show not existing folders or if path is empty
                if (!noteFolder.localPathExists()) {
                    continue;
                }

                if (noteFolder.isCurrent()) {
                    continue;
                }

                QAction *moveAction = moveDestinationMenu->addAction(
                        noteFolder.getName());
                moveAction->setData(noteFolder.getLocalPath());
                moveAction->setToolTip(noteFolder.getLocalPath());
                moveAction->setStatusTip(noteFolder.getLocalPath());

                QAction *copyAction = copyDestinationMenu->addAction(
                        noteFolder.getName());
                copyAction->setData(noteFolder.getLocalPath());
                copyAction->setToolTip(noteFolder.getLocalPath());
                copyAction->setStatusTip(noteFolder.getLocalPath());
            }
    }

    QList<Tag> tagList = Tag::fetchAll();

    // show the tagging menu if at least one tag is present
    if (tagList.count() > 0) {
        QMenu *tagMenu = noteMenu.addMenu(tr("&Tag selected notes with..."));
        buildBulkNoteTagMenuTree(tagMenu);
    }

    QStringList noteNameList;
    Q_FOREACH(QTreeWidgetItem *item, ui->noteTreeWidget->selectedItems()) {
            QString name = item->text(0);
            Note note = Note::fetchByName(name);
            if (note.isFetched()) {
                noteNameList << note.getName();
            }
        }

    QList<Tag> tagRemoveList = Tag::fetchAllWithLinkToNoteNames(
            noteNameList);

    // show the remove tags menu if at least one tag is present
    if (tagRemoveList.count() > 0) {
        tagRemoveMenu = noteMenu.addMenu(
                tr("&Remove tag from selected notes..."));

        Q_FOREACH(Tag tag, tagRemoveList) {
                QAction *action = tagRemoveMenu->addAction(
                        tag.getName());
                action->setData(tag.getId());
                action->setToolTip(tag.getName());
                action->setStatusTip(tag.getName());
            }
    }

    QAction *removeAction = noteMenu.addAction(tr("&Remove notes"));
    noteMenu.addSeparator();
    QAction *openInExternalEditorAction = noteMenu.addAction(
            tr("Open note in external editor"));
    QAction *showInFileManagerAction = noteMenu.addAction(
            tr("Show note in file manager"));
    noteMenu.addSeparator();
    QAction *selectAllAction = noteMenu.addAction(tr("Select &all notes"));

    QAction *selectedItem = noteMenu.exec(globalPos);
    if (selectedItem) {
        if (selectedItem->parent() == moveDestinationMenu) {
            // move notes
            QString destinationFolder = selectedItem->data().toString();
            moveSelectedNotesToFolder(destinationFolder);
        } else if (selectedItem->parent() == copyDestinationMenu) {
            // copy notes
            QString destinationFolder = selectedItem->data().toString();
            copySelectedNotesToFolder(destinationFolder);
        } else if (selectedItem->parent() == tagRemoveMenu) {
            // remove tag from notes
            Tag tag = Tag::fetch(selectedItem->data().toInt());

            if (tag.isFetched()) {
                removeTagFromSelectedNotes(tag);
            }
        } else if (selectedItem == removeAction) {
            // remove notes
            removeSelectedNotes();
        } else if (selectedItem == selectAllAction) {
            // select all notes
            selectAllNotes();
        } else if (selectedItem == openInExternalEditorAction) {
            // opens the current note in an external editor
            on_action_Open_note_in_external_editor_triggered();
        } else if (selectedItem == showInFileManagerAction) {
            // show the current note in the file manager
            on_actionShow_note_in_file_manager_triggered();
        }
    }
}

/**
 * Renames a note file if the note was renamed in the note list widget
 */
void MainWindow::on_noteTreeWidget_itemChanged(QTreeWidgetItem *item,
                                               int column) {
    Q_UNUSED(column);
    if (item == NULL || !Note::allowDifferentFileName()) {
        return;
    }

    int noteId = item->data(0, Qt::UserRole).toInt();
    Note note = Note::fetch(noteId);
    if (note.isFetched()) {
        qDebug() << __func__ << " - 'note': " << note;

        const QSignalBlocker blocker(this->noteDirectoryWatcher);
        Q_UNUSED(blocker);

        QString oldNoteName = note.getName();

        if (note.renameNoteFile(item->text(0))) {
            QString newNoteName = note.getName();

            if (oldNoteName != newNoteName) {

                note.refetch();
                setCurrentNote(note);

                // rename the note file names of note tag links
                Tag::renameNoteFileNamesOfLinks(oldNoteName, newNoteName);

                // reload the directory list if note name has changed
//                loadNoteDirectoryList();
            }
        }

        const QSignalBlocker blocker2(ui->noteTreeWidget);
        Q_UNUSED(blocker2);

        // set old name back in case the renaming failed or the file name got
        // altered in the renaming process
        item->setText(0,note.getName());
    }
}<|MERGE_RESOLUTION|>--- conflicted
+++ resolved
@@ -93,15 +93,7 @@
     ui->noteTextEdit->setMainWindow(this);
     ui->encryptedNoteTextEdit->setMainWindow(this);
 
-<<<<<<< HEAD
-    this->firstVisibleNoteListRow = 0;
-    this->noteHistory = NoteHistory();
-=======
-    DatabaseService::createConnection();
-    DatabaseService::setupTables();
-
     noteHistory = NoteHistory();
->>>>>>> 36523f86
 
     // set our signal mapper
     recentNoteFolderSignalMapper = new QSignalMapper(this);

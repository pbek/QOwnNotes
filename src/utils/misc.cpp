/*
 * Copyright (c) 2014-2017 Patrizio Bekerle -- http://www.bekerle.com
 *
 * This program is free software; you can redistribute it and/or modify
 * it under the terms of the GNU General Public License as published by
 * the Free Software Foundation; version 2 of the License.
 *
 * This program is distributed in the hope that it will be useful, but
 * WITHOUT ANY WARRANTY; without even the implied warranty of MERCHANTABILITY
 * or FITNESS FOR A PARTICULAR PURPOSE. See the GNU General Public License
 * for more details.
 *
 */

#include <QProcess>
#include <QDesktopServices>
#include <QDir>
#include <QUrl>
#include <QRegularExpression>
#include <QDebug>
#include <QTime>
#include <QCoreApplication>
#include <QApplication>
#include <QNetworkAccessManager>
#include <QNetworkRequest>
#include <QNetworkReply>
#include <QTimer>
#include <QSettings>
#include "misc.h"

#ifdef Q_OS_WIN
#include <windows.h>
#endif


/**
 * Open the given path with an appropriate application
 * (thank you to qBittorrent for the inspiration)
 */
void Utils::Misc::openPath(const QString& absolutePath)
{
    const QString path = QDir::fromNativeSeparators(absolutePath);
    // Hack to access samba shares with QDesktopServices::openUrl
    if (path.startsWith("//"))
        QDesktopServices::openUrl(QDir::toNativeSeparators("file:" + path));
    else
        QDesktopServices::openUrl(QUrl::fromLocalFile(path));
}

/**
 * Opens the parent directory of the given path with a file manager and select
 * (if possible) the item at the given path
 * (thank you to qBittorrent for the inspiration)
 */
void Utils::Misc::openFolderSelect(const QString& absolutePath)
{
    const QString path = QDir::fromNativeSeparators(absolutePath);
#ifdef Q_OS_WIN
    if (QFileInfo(path).exists()) {
        // Syntax is: explorer /select, "C:\Folder1\Folder2\file_to_select"
        // Dir separators MUST be win-style slashes

        // QProcess::startDetached() has an obscure bug. If the path has
        // no spaces and a comma(and maybe other special characters) it doesn't
        // get wrapped in quotes. So explorer.exe can't find the correct path
        // anddisplays the default one. If we wrap the path in quotes and pass
        // it to QProcess::startDetached() explorer.exe still shows the default
        // path. In this case QProcess::startDetached() probably puts its
        // own quotes around ours.

        STARTUPINFO startupInfo;
        ::ZeroMemory(&startupInfo, sizeof(startupInfo));
        startupInfo.cb = sizeof(startupInfo);

        PROCESS_INFORMATION processInfo;
        ::ZeroMemory(&processInfo, sizeof(processInfo));

        QString cmd = QString("explorer.exe /select,\"%1\"")
            .arg(QDir::toNativeSeparators(absolutePath));
        LPWSTR lpCmd = new WCHAR[cmd.size() + 1];
        cmd.toWCharArray(lpCmd);
        lpCmd[cmd.size()] = 0;

        bool ret = ::CreateProcessW(
            NULL, lpCmd, NULL, NULL, FALSE, 0, NULL, NULL,
            &startupInfo, &processInfo);
        delete [] lpCmd;

        if (ret) {
            ::CloseHandle(processInfo.hProcess);
            ::CloseHandle(processInfo.hThread);
        }
    } else {
        // If the item to select doesn't exist, try to open its parent
        openPath(path.left(path.lastIndexOf("/")));
    }
#elif defined(Q_OS_UNIX) && !defined(Q_OS_MAC)
    if (QFileInfo(path).exists()) {
        QProcess proc;
        QString output;
        proc.start(
                "xdg-mime",
                QStringList() << "query" << "default" << "inode/directory");
        proc.waitForFinished();
        output = proc.readLine().simplified();
        if (output == "dolphin.desktop" ||
                output == "org.kde.dolphin.desktop") {
            proc.startDetached(
                    "dolphin",
                    QStringList() << "--select"
                    << QDir::toNativeSeparators(path));
        } else if (output == "nautilus.desktop" ||
                    output == "org.gnome.Nautilus.desktop" ||
                    output == "nautilus-folder-handler.desktop") {
            proc.startDetached(
                    "nautilus",
                    QStringList() << "--no-desktop"
                    << QDir::toNativeSeparators(path));
        } else if (output == "caja-folder-handler.desktop") {
            proc.startDetached(
                    "caja",
                    QStringList() << "--no-desktop"
                    << QDir::toNativeSeparators(path));
        } else if (output == "nemo.desktop") {
            proc.startDetached(
                    "nemo",
                    QStringList() << "--no-desktop"
                    << QDir::toNativeSeparators(path));
        } else if (output == "konqueror.desktop" ||
                   output == "kfmclient_dir.desktop") {
            proc.startDetached(
                    "konqueror",
                    QStringList() << "--select"
                    << QDir::toNativeSeparators(path));
        } else {
            openPath(path.left(path.lastIndexOf("/")));
        }
    } else {
        // if the item to select doesn't exist, try to open its parent
        openPath(path.left(path.lastIndexOf("/")));
    }
#else
    openPath(path.left(path.lastIndexOf("/")));
#endif
}

/**
 * Removes a string from the start if it starts with it
 */
QString Utils::Misc::removeIfStartsWith(QString text, QString removeString) {
    if (text.startsWith(removeString)) {
        text.remove(QRegularExpression(
                "^" + QRegularExpression::escape(removeString)));
    }

    return text;
}

/**
 * Removes a string from the end if it ends with it
 */
QString Utils::Misc::removeIfEndsWith(QString text, QString removeString) {
    if (text.endsWith(removeString)) {
        text.remove(QRegularExpression(
                QRegularExpression::escape(removeString) + "$"));
    }

    return text;
}

/**
 * Adds a string to the beginning of a string if it doesn't start with it
 */
QString Utils::Misc::prependIfDoesNotStartWith(
        QString text, QString startString) {
    if (!text.startsWith(startString)) {
        text.prepend(startString);
    }

    return text;
}

/**
 * Adds a string to the end of a string if it doesn't end with it
 */
QString Utils::Misc::appendIfDoesNotEndWith(
        QString text, QString endString) {
    if (!text.endsWith(endString)) {
        text.append(endString);
    }

    return text;
}

/**
 * Shortens text and adds a sequence string if text is too long
 */
QString Utils::Misc::shorten(
        QString text, int length, QString sequence) {
    if (text.length() > length) {
        int newLength = length - sequence.length();

        if (newLength < 0) {
            newLength = 0;
        }

        return (text.left(newLength) + sequence).left(length);
    }

    return text;
}

/**
 * Cycles text through lowercase, uppercase, start case, and sentence case
 */
QString Utils::Misc::cycleTextCase(QString text) {
    QString asLower = text.toLower();
    QString asUpper = text.toUpper();

    // OK no matter what
    if (text == asLower) {
        return asUpper;
    }

    QString asStart = toStartCase(text);
    QString asSentence = toSentenceCase(text);

    if (text == asUpper) {
        if (asUpper == asStart) {
            // text == asUpper == asStart == asSentence && text != asLower
            if (asUpper == asSentence) {
                return asLower;
            }
            // text == asUpper == asStart && text != asSentence
            else {
                return asSentence;
            }
        }
        // text == asUpper && text != asStart
        else {
            return asStart;
        }
    }

    if (text == asStart) {
        // text == asStart == asSentence && asSentence != asLower
        if (asStart == asSentence) {
            return asLower;
        }
        // text == asStart && text != asSentence
        else {
            return asSentence;
        }
    }

    return asLower;
}

/**
 * Converts text to sentence case
 */
QString Utils::Misc::toSentenceCase(
        QString text) {
    // A sentence is a string of characters immediately preceded by:
    // (beginning of string followed by any amount of horizontal or vertical
    //     whitespace) or
    // (any of [.?!] followed by at least one horizontal or vertical
    //     whitespace)
    QRegularExpression sentenceSplitter("(^[\\s\\v]*|[.?!][\\s\\v]+)\\K");

    QStringList sentences = text.toLower().split(sentenceSplitter);

    for (QString & sentence : sentences) {
        if (sentence.length() > 0) {
            sentence = sentence.left(1).toUpper() +
                    sentence.right(sentence.length() - 1);
        }
    }

    return sentences.join("");
}

/**
 * Converts text to start case
 */
QString Utils::Misc::toStartCase(
        QString text) {
    // A word is a string of characters immediately preceded by horizontal or
    // vertical whitespace
    QRegularExpression wordSplitter("(?<=[\\s\\v])");

    QStringList words = text.toLower().split(wordSplitter);

    for (QString & word : words) {
        if (word.length() > 0) {
            word = word.left(1).toUpper() + word.right(word.length() - 1);
        }
    }

    return words.join("");
}

/**
 * Starts an executable detached with parameters
 *
 * @param executablePath the path of the executable
 * @param parameters a list of parameter strings
 * @param workingDirectory the directory to run the executable from
 * @return true on success, false otherwise
 */
bool Utils::Misc::startDetachedProcess(QString executablePath,
                                       QStringList parameters,
                                       QString workingDirectory) {
    QProcess process;

    if (workingDirectory.isEmpty()) {
        // set the directory to run the executable from
        // process.setWorkingDirectory() doesn't seem
        // to do anything under Windows
        workingDirectory = QCoreApplication::applicationDirPath();
    }

    // start executablePath detached with parameters
#ifdef Q_OS_MAC
    return process.startDetached(
            "open",
            QStringList() << executablePath << "--args" << parameters,
            workingDirectory);
#else
    return process.startDetached(executablePath, parameters, workingDirectory);
#endif
}

/**
 * Starts an executable synchronous with parameters
 *
 * @param executablePath the path of the executable
 * @param parameters a list of parameter strings
 * @param data the data that will be written to the process
 * @return the text that was returned by the process
 */
QByteArray Utils::Misc::startSynchronousProcess(
        QString executablePath, QStringList parameters, QByteArray data) {
    QProcess process;

    // start executablePath synchronous with parameters
#ifdef Q_OS_MAC
    process.start(
        "open", QStringList() << executablePath << "--args" << parameters);
#else
    process.start(executablePath, parameters);
#endif

    if (!process.waitForStarted()) {
        return QByteArray();
    }

    process.write(data);
    process.closeWriteChannel();

    if (!process.waitForFinished()) {
        return QByteArray();
    }

    QByteArray result = process.readAll();
    return result;
}

/**
 * Returns the default notes path we are suggesting
 *
 * @return
 */
QString Utils::Misc::defaultNotesPath() {
    // it seems QDir::separator() is not needed,
    // because Windows also uses "/" in QDir::homePath()
    QString path = isInPortableMode() ?
                   portableDataPath() :
                   QDir::homePath() + Utils::Misc::dirSeparator() + "ownCloud";

    path += Utils::Misc::dirSeparator() + "Notes";

    // remove the snap path for Snapcraft builds
    path.remove(QRegularExpression("snap\\/qownnotes\\/\\w\\d+\\/"));

    return path;
}

/**
 * Returns the directory separator
 * Replaces QDir::separator() because it seems methods like
 * QDir::homePath() are using "/" under Windows too
 *
 * @return
 */
QString Utils::Misc::dirSeparator() {
    return "/";
}

void Utils::Misc::waitMsecs(int msecs) {
    QTime dieTime = QTime::currentTime().addMSecs(msecs);
    while (QTime::currentTime() < dieTime)
        QCoreApplication::processEvents(QEventLoop::AllEvents, 50);
}

/**
 * Returns (and creates) the portable data path
 *
 * @return the path
 */
QString Utils::Misc::portableDataPath() {
    QString path = "";

    if (qApp != Q_NULLPTR) {
        path = QCoreApplication::applicationDirPath();
    }

    // use a fallback if the QApplication object wasn't instantiated yet
    if (path.isEmpty()) {
        path = ".";
    }

    // it seems QDir::separator() is not needed, because Windows also
    // uses "/" in QCoreApplication::applicationDirPath()
    path += dirSeparator() + "Data";

    QDir dir;
    // create path if it doesn't exist yet
    dir.mkpath(path);

    return path;
}

/**
 * Returns true if the app is in portable mode
 *
 * @return
 */
bool Utils::Misc::isInPortableMode() {
    return qApp->property("portable").toBool();
}

/**
 * Prepends the portable data path if we are in portable mode
 *
 * @param path
 * @return
 */
QString Utils::Misc::prependPortableDataPathIfNeeded(QString path,
                                                     bool ifNotEmptyOnly) {
    if (ifNotEmptyOnly && path.isEmpty()) {
        return "";
    }

    if (isInPortableMode()) {
        QString portableDataPath(Utils::Misc::portableDataPath());

        // check if the path already starts with the portable data path
        if (!path.startsWith(portableDataPath)) {
            path = portableDataPath + "/" + path;
        }
    }

    return path;
}

/**
 * Makes the path relative to the portable data path if we are in portable mode
 *
 * @param path
 * @return
 */
QString Utils::Misc::makePathRelativeToPortableDataPathIfNeeded(QString path) {
    if (isInPortableMode()) {
//        path.remove(QRegularExpression(
//                "^" + QRegularExpression::escape(portableDataPath()) +
//                        "[\\//]"));

        // make the path relative to the portable nata path
        QDir dir(portableDataPath());
        path = dir.relativeFilePath(path);
    }

    return path;
}

/**
 * Converts html tags to markdown
 *
 * @param text
 * @return markdown text
 */
QString Utils::Misc::htmlToMarkdown(QString text) {
    // replace Windows line breaks
    text.replace(QRegularExpression("\r\n"), "\n");

    // remove all null characters
    // we can get those from Google Chrome via the clipboard
    text.remove(QChar(0));

    // remove some blocks
    text.remove(QRegularExpression(
            "<head.*?>(.+?)<\\/head>",
            QRegularExpression::CaseInsensitiveOption |
                    QRegularExpression::DotMatchesEverythingOption));

    text.remove(QRegularExpression(
            "<script.*?>(.+?)<\\/script>",
            QRegularExpression::CaseInsensitiveOption |
                    QRegularExpression::DotMatchesEverythingOption));

    text.remove(QRegularExpression(
            "<style.*?>(.+?)<\\/style>",
            QRegularExpression::CaseInsensitiveOption |
            QRegularExpression::DotMatchesEverythingOption));

    // replace some html tags with markdown
    text.replace(QRegularExpression(
            "<strong.*?>(.+?)<\\/strong>",
            QRegularExpression::CaseInsensitiveOption |
            QRegularExpression::DotMatchesEverythingOption), "**\\1**");
    text.replace(QRegularExpression(
            "<b.*?>(.+?)<\\/b>",
            QRegularExpression::CaseInsensitiveOption |
            QRegularExpression::DotMatchesEverythingOption), "**\\1**");
    text.replace(QRegularExpression(
            "<em.*?>(.+?)<\\/em>",
            QRegularExpression::CaseInsensitiveOption |
            QRegularExpression::DotMatchesEverythingOption), "*\\1*");
    text.replace(QRegularExpression(
            "<i.*?>(.+?)<\\/i>",
            QRegularExpression::CaseInsensitiveOption |
            QRegularExpression::DotMatchesEverythingOption), "*\\1*");
    text.replace(QRegularExpression(
            "<pre.*?>(.+?)<\\/pre>",
            QRegularExpression::CaseInsensitiveOption |
            QRegularExpression::DotMatchesEverythingOption),
                 "\n```\n\\1\n```\n");
    text.replace(QRegularExpression(
            "<code.*?>(.+?)<\\/code>",
            QRegularExpression::CaseInsensitiveOption |
            QRegularExpression::DotMatchesEverythingOption),
                 "\n```\n\\1\n```\n");
    text.replace(QRegularExpression(
            "<h1.*?>(.+?)<\\/h1>",
            QRegularExpression::CaseInsensitiveOption |
            QRegularExpression::DotMatchesEverythingOption), "\n# \\1\n");
    text.replace(QRegularExpression(
            "<h2.*?>(.+?)<\\/h2>",
            QRegularExpression::CaseInsensitiveOption |
            QRegularExpression::DotMatchesEverythingOption), "\n## \\1\n");
    text.replace(QRegularExpression(
            "<h3.*?>(.+?)<\\/h3>",
            QRegularExpression::CaseInsensitiveOption |
            QRegularExpression::DotMatchesEverythingOption), "\n### \\1\n");
    text.replace(QRegularExpression(
            "<h4.*?>(.+?)<\\/h4>",
            QRegularExpression::CaseInsensitiveOption |
            QRegularExpression::DotMatchesEverythingOption), "\n#### \\1\n");
    text.replace(QRegularExpression(
            "<h5.*?>(.+?)<\\/h5>",
            QRegularExpression::CaseInsensitiveOption |
            QRegularExpression::DotMatchesEverythingOption), "\n##### \\1\n");
    text.replace(QRegularExpression(
            "<li.*?>(.+?)<\\/li>",
            QRegularExpression::CaseInsensitiveOption |
            QRegularExpression::DotMatchesEverythingOption), "- \\1");
    text.replace(QRegularExpression(
            "<br.*?>",
            QRegularExpression::CaseInsensitiveOption), "\n");
    text.replace(QRegularExpression(
            "<a[^>]+href=\"(.+?)\".*?>(.+?)<\\/a>",
            QRegularExpression::CaseInsensitiveOption |
            QRegularExpression::DotMatchesEverythingOption), "[\\2](\\1)");
    text.replace(QRegularExpression(
            "<p.*?>(.+?)</p>",
            QRegularExpression::CaseInsensitiveOption |
            QRegularExpression::DotMatchesEverythingOption), "\n\n\\1\n\n");

    // replace multiple line breaks
    text.replace(QRegularExpression("\n\n+"), "\n\n");

    return text;
}

/**
 * Returns a list of all parents until the top
 *
 * @param object
 * @return
 */
QList<QObject *> Utils::Misc::getParents(QObject *object) {
    QList<QObject *> list;
    QObject *parent = object->parent();

    if (parent != Q_NULLPTR) {
        list = getParents(parent);
        list << parent;
    }

    return list;
}

/**
 * Returns the application data path
 *
 * @return
 */
QString Utils::Misc::appDataPath() {
    QString path = "";

    if (isInPortableMode()) {
        path = portableDataPath();
    } else {
        QStandardPaths::StandardLocation location;

#if (QT_VERSION >= QT_VERSION_CHECK(5, 4, 0))
        location = QStandardPaths::AppDataLocation;
#else
        location = QStandardPaths::GenericDataLocation;
#endif

        // get the path to store the database
        path = QStandardPaths::writableLocation(location);

        QDir dir;

        // create path if it doesn't exist yet
        dir.mkpath(path);
    }

    return path;
}

/**
 * Retruns the log file path
 *
 * @return
 */
QString Utils::Misc::logFilePath() {
    return appDataPath() + "/" + qAppName().replace(" ", "-") + ".log";
}

/**
 * Transforms all line feeds to \n
 *
 * @param text
 * @return
 */
QString Utils::Misc::transformLineFeeds(QString text) {
    return text.replace(QRegExp("(\\r\\n)|(\\n\\r)|\\r|\\n"), "\n");
}

/**
 * Replaces the text "ownCloud" by "ownCloud / Nextcloud"
 *
 * @param text
 * @param useShortText
 * @return
 */
QString Utils::Misc::replaceOwnCloudText(QString text, bool useShortText) {
    QString replaceText = useShortText ? "oC / NC" : "ownCloud / Nextcloud";
    return text.replace("ownCloud", replaceText, Qt::CaseInsensitive);
}

/**
 * Declares that we need a restart
 */
void Utils::Misc::needRestart() {
    qApp->setProperty("needsRestart", true);
}

/**
 * Restarts the application
 */
void Utils::Misc::restartApplication() {
    QStringList parameters = QApplication::arguments();
    QString appPath = parameters.takeFirst();

    startDetachedProcess(appPath, parameters);
    QApplication::quit();
}

/**
 * Downloads an url and returns the data
 *
 * @param url
 * @return {QByteArray} the content of the downloaded url
 */
QByteArray Utils::Misc::downloadUrl(QUrl url) {
    QNetworkAccessManager *manager = new QNetworkAccessManager();
    QEventLoop loop;
    QTimer timer;

    timer.setSingleShot(true);
    QObject::connect(&timer, SIGNAL(timeout()), &loop, SLOT(quit()));
    QObject::connect(manager, SIGNAL(finished(QNetworkReply *)),
                     &loop, SLOT(quit()));

    // 10 sec timeout for the request
    timer.start(10000);

    QNetworkRequest networkRequest = QNetworkRequest(url);

#if (QT_VERSION >= QT_VERSION_CHECK(5, 6, 0))
    networkRequest.setAttribute(QNetworkRequest::FollowRedirectsAttribute,
                                true);
#endif

    QByteArray data;
    QNetworkReply *reply = manager->get(networkRequest);
    loop.exec();

    // if we didn't get a timeout let us return the content
    if (timer.isActive()) {
        int statusCode = reply->attribute(
                QNetworkRequest::HttpStatusCodeAttribute).toInt();

        // only get the data if the status code was "success"
        // see: https://en.wikipedia.org/wiki/List_of_HTTP_status_codes
        if (statusCode >= 200 && statusCode < 300) {
            // get the data from the network reply
            data = reply->readAll();
        }
    }

    return data;
}

/**
 * Downloads an url and stores it to a file
 */
bool Utils::Misc::downloadUrlToFile(QUrl url, QFile *file) {
    if (!file->open(QIODevice::WriteOnly)) {
        return false;
    }

    if (!file->isWritable()) {
        return false;
    }

    QByteArray data = downloadUrl(url);
    if (data.size() > 0) {
        file->write(data);
        return true;
    }

    return false;
}

/**
 * Returns generic CSS styles for displaying HTML in QTextBrowser, QLabel or
 * similar
 *
 * @return
 */
QString Utils::Misc::genericCSS() {
    QSettings settings;
    bool darkModeColors = settings.value("darkModeColors").toBool();
    QString color = darkModeColors ? "#ffd694" : "#fc7600";
    QString cssStyles = "a {color: " + color +  "}";

    color = darkModeColors ? "#5b5b5b" : "#e8e8e8";
    cssStyles += "kbd {background-color: " + color +  "}";
    return cssStyles;
}

/**
<<<<<<< HEAD
 * A dictonary of search engine name to url for aesthetic ui.
 * @return {QMap<QString,QString>} dictonary of name to query url.
 */
QMap<QString,QString> Utils::Misc::getSearchEnginesMap()
{
    QMap<QString,QString> searchEngines;
    searchEngines.insert("Google" , "https://www.google.com/search?q=");
    searchEngines.insert("Bing" , "https://www.bing.com/search?q=");
    searchEngines.insert("DuckDuckGo" , "https://duckduckgo.com/?t=qownnotes&q=");
    searchEngines.insert("Yahoo" , "https://search.yahoo.com/search?p=");
    searchEngines.insert("DogPile" , "http://www.dogpile.com/search/web?q=");
    searchEngines.insert("Google Scholar" , "https://scholar.google.co.il/scholar?q=");
    searchEngines.insert("Yippy" , "https://yippy.com/search/?query=");
    searchEngines.insert("Yandex" , "https://www.yandex.com/search/?text=");
    searchEngines.insert("Ask.com" , "https://www.ask.com/web?q=");


    return searchEngines;
=======
 * Disables the automatic update dialog per default for repositories and
 * self-builds if nothing is already set
 */
void Utils::Misc::presetDisableAutomaticUpdateDialog() {
    QSettings settings;

    // disable the automatic update dialog per default for repositories and
    // self-builds
    if (settings.value("disableAutomaticUpdateDialog").toString().isEmpty()) {
        QString release = qApp->property("release").toString();
        bool enabled = release.contains("Travis") ||
                       release.contains("AppVeyor") || release.contains("AppImage");
        settings.setValue("disableAutomaticUpdateDialog", !enabled);
    }
>>>>>>> b7b787ad
}<|MERGE_RESOLUTION|>--- conflicted
+++ resolved
@@ -766,12 +766,10 @@
 }
 
 /**
-<<<<<<< HEAD
  * A dictonary of search engine name to url for aesthetic ui.
  * @return {QMap<QString,QString>} dictonary of name to query url.
  */
-QMap<QString,QString> Utils::Misc::getSearchEnginesMap()
-{
+QMap<QString,QString> Utils::Misc::getSearchEnginesMap() {
     QMap<QString,QString> searchEngines;
     searchEngines.insert("Google" , "https://www.google.com/search?q=");
     searchEngines.insert("Bing" , "https://www.bing.com/search?q=");
@@ -785,7 +783,9 @@
 
 
     return searchEngines;
-=======
+}
+
+/**
  * Disables the automatic update dialog per default for repositories and
  * self-builds if nothing is already set
  */
@@ -800,5 +800,4 @@
                        release.contains("AppVeyor") || release.contains("AppImage");
         settings.setValue("disableAutomaticUpdateDialog", !enabled);
     }
->>>>>>> b7b787ad
 }
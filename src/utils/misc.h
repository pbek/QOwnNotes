--- conflicted
+++ resolved
@@ -60,10 +60,7 @@
         bool downloadUrlToFile(QUrl url, QFile *file);
         QByteArray downloadUrl(QUrl url);
         QString genericCSS();
-<<<<<<< HEAD
         QMap<QString , QString> getSearchEnginesMap();
-=======
         void presetDisableAutomaticUpdateDialog();
->>>>>>> b7b787ad
     }
 }
<?xml version="1.0" encoding="utf-8"?>
<!DOCTYPE TS>
<TS version="2.1" language="fr_FR">
<context>
    <name>AboutDialog</name>
    <message>
        <location filename="../dialogs/aboutdialog.ui" line="14"/>
        <source>About QOwnNotes</source>
        <translation>À propos de QOwnNotes</translation>
    </message>
    <message>
        <location filename="../dialogs/aboutdialog.ui" line="31"/>
        <source>&lt;!DOCTYPE HTML PUBLIC &quot;-//W3C//DTD HTML 4.0//EN&quot; &quot;http://www.w3.org/TR/REC-html40/strict.dtd&quot;&gt;
&lt;html&gt;&lt;head&gt;&lt;meta name=&quot;qrichtext&quot; content=&quot;1&quot; /&gt;&lt;style type=&quot;text/css&quot;&gt;
p, li { white-space: pre-wrap; }
&lt;/style&gt;&lt;/head&gt;&lt;body style=&quot; font-family:&apos;Sans Serif&apos;; font-size:9pt; font-weight:400; font-style:normal;&quot;&gt;
&lt;p style=&quot; margin-top:12px; margin-bottom:12px; margin-left:0px; margin-right:0px; -qt-block-indent:0; text-indent:0px;&quot;&gt;Note: An external HTML will be loaded here.&lt;/p&gt;&lt;/body&gt;&lt;/html&gt;</source>
        <translation>&lt;!DOCTYPE HTML PUBLIC &quot;-//W3C//DTD HTML 4.0//EN&quot; &quot;http://www.w3.org/TR/REC-html40/strict.dtd&quot;&gt;
&lt;html&gt;&lt;head&gt;&lt;meta name=&quot;qrichtext&quot; content=&quot;1&quot; /&gt;&lt;style type=&quot;text/css&quot;&gt;
p, li { white-space: pre-wrap; }
&lt;/style&gt;&lt;/head&gt;&lt;body style=&quot; font-family:&apos;Sans Serif&apos;; font-size:9pt; font-weight:400; font-style:normal;&quot;&gt;
&lt;p style=&quot; margin-top:12px; margin-bottom:12px; margin-left:0px; margin-right:0px; -qt-block-indent:0; text-indent:0px;&quot;&gt;Note: An external HTML will be loaded here.&lt;/p&gt;&lt;/body&gt;&lt;/html&gt;</translation>
    </message>
    <message>
        <source>&lt;!DOCTYPE HTML PUBLIC &quot;-//W3C//DTD HTML 4.0//EN&quot; &quot;http://www.w3.org/TR/REC-html40/strict.dtd&quot;&gt;
&lt;html&gt;&lt;head&gt;&lt;meta name=&quot;qrichtext&quot; content=&quot;1&quot; /&gt;&lt;style type=&quot;text/css&quot;&gt;
p, li { white-space: pre-wrap; }
&lt;/style&gt;&lt;/head&gt;&lt;body style=&quot; font-family:&apos;Sans Serif&apos;; font-size:9pt; font-weight:400; font-style:normal;&quot;&gt;
&lt;p style=&quot;-qt-paragraph-type:empty; margin-top:12px; margin-bottom:12px; margin-left:0px; margin-right:0px; -qt-block-indent:0; text-indent:0px;&quot;&gt;&lt;br /&gt;&lt;/p&gt;&lt;/body&gt;&lt;/html&gt;</source>
        <translation type="vanished">&lt;!DOCTYPE HTML PUBLIC &quot;-//W3C//DTD HTML 4.0//EN&quot; &quot;http://www.w3.org/TR/REC-html40/strict.dtd&quot;&gt;
&lt;html&gt;&lt;head&gt;&lt;meta name=&quot;qrichtext&quot; content=&quot;1&quot; /&gt;&lt;style type=&quot;text/css&quot;&gt;
p, li { white-space: pre-wrap; }
&lt;/style&gt;&lt;/head&gt;&lt;body style=&quot; font-family:&apos;Sans Serif&apos;; font-size:9pt; font-weight:400; font-style:normal;&quot;&gt;
&lt;p style=&quot;-qt-paragraph-type:empty; margin-top:12px; margin-bottom:12px; margin-left:0px; margin-right:0px; -qt-block-indent:0; text-indent:0px;&quot;&gt;&lt;br /&gt;&lt;/p&gt;&lt;/body&gt;&lt;/html&gt;</translation>
    </message>
</context>
<context>
    <name>DatabaseService</name>
    <message>
        <source>Cannot open memory database</source>
        <translation type="vanished">Ne peut ouvrir la base de données</translation>
    </message>
    <message>
        <source>Unable to establish a database connection.
This application needs SQLite support. Please read the Qt SQL driver documentation for information how to build it.

Click Cancel to exit.</source>
        <translation type="vanished">Impossible d&apos;établir une connection avec la base de données.
cette application név=cessite le support de SQLite. Merci de lire la documentation du driver Qt SQL pour obtenir des informations sur sa construction.

Appuyer sur Annuler pour quitter.</translation>
    </message>
    <message>
        <source>Cannot open disk database</source>
        <translation type="vanished">Impossible d&apos;ouvrir la base de donnée du disque</translation>
    </message>
</context>
<context>
    <name>LinkDialog</name>
    <message>
        <source>Search note</source>
        <translation type="vanished">Rechercher une note</translation>
    </message>
    <message>
        <location filename="../dialogs/linkdialog.ui" line="14"/>
        <source>Link an url or note</source>
        <translation>Lier une note ou une URL</translation>
    </message>
    <message>
        <location filename="../dialogs/linkdialog.ui" line="40"/>
        <source>enter URL</source>
        <translation>Entrer une URL</translation>
    </message>
    <message>
        <location filename="../dialogs/linkdialog.ui" line="43"/>
        <source>&lt;html&gt;&lt;head/&gt;&lt;body&gt;&lt;p&gt;enter URL&lt;/p&gt;&lt;/body&gt;&lt;/html&gt;</source>
        <translation>&lt;html&gt;&lt;head/&gt;&lt;body&gt;&lt;p&gt;Entrer une URL&lt;/p&gt;&lt;/body&gt;&lt;/html&gt;</translation>
    </message>
    <message>
        <location filename="../dialogs/linkdialog.ui" line="49"/>
        <source>enter an URL to link to</source>
        <translation>Entrer une URL pour le lier avec</translation>
    </message>
    <message>
        <location filename="../dialogs/linkdialog.ui" line="59"/>
        <source>&lt;html&gt;&lt;head/&gt;&lt;body&gt;&lt;p&gt;select local file to link to&lt;/p&gt;&lt;/body&gt;&lt;/html&gt;</source>
        <translation>&lt;html&gt;&lt;head/&gt;&lt;body&gt;&lt;p&gt;Selectionner un fichier locale pour le lier avec&lt;/p&gt;&lt;/body&gt;&lt;/html&gt;</translation>
    </message>
    <message>
        <location filename="../dialogs/linkdialog.ui" line="62"/>
        <source>...</source>
        <translation>...</translation>
    </message>
    <message>
        <location filename="../dialogs/linkdialog.ui" line="72"/>
        <source>&lt;html&gt;&lt;head/&gt;&lt;body&gt;&lt;p&gt;search for notes or create new notes by entering text and pressing return&lt;/p&gt;&lt;/body&gt;&lt;/html&gt;</source>
        <translation>&lt;html&gt;&lt;head/&gt;&lt;body&gt;&lt;p&gt;Rechercher une note ou créer une nouvelle note en entrant du texte puis en appuyant sur entrée.&lt;/p&gt;&lt;/body&gt;&lt;/html&gt;</translation>
    </message>
    <message>
        <location filename="../dialogs/linkdialog.ui" line="87"/>
        <source>search for a note to link to</source>
        <translation>Rechercher une note pour le lier avec</translation>
    </message>
    <message>
        <location filename="../dialogs/linkdialog.cpp" line="179"/>
        <source>Select file to link to</source>
        <translation>Rechercher un fichier pour le lier avec</translation>
    </message>
</context>
<context>
    <name>MainWindow</name>
    <message>
        <location filename="../mainwindow.ui" line="14"/>
        <source>QOwnNotes</source>
        <translation>QOwnNotes</translation>
    </message>
    <message>
        <location filename="../mainwindow.ui" line="57"/>
        <source>&lt;html&gt;&lt;head/&gt;&lt;body&gt;&lt;p&gt;search for notes or create new notes by entering text and pressing return&lt;/p&gt;&lt;/body&gt;&lt;/html&gt;</source>
        <translation>&lt;html&gt;&lt;head/&gt;&lt;body&gt;&lt;p&gt;Rechercher une note ou créer une nouvelle note en entrant du texte puis en appuyant sur entrée.&lt;/p&gt;&lt;/body&gt;&lt;/html&gt;</translation>
    </message>
    <message>
        <location filename="../mainwindow.ui" line="72"/>
        <source>search or create note</source>
        <translation>Rechercher ou créer une note</translation>
    </message>
    <message>
        <location filename="../mainwindow.ui" line="86"/>
        <location filename="../mainwindow.ui" line="309"/>
        <source>Edit</source>
        <translation>Édition</translation>
    </message>
    <message>
        <location filename="../mainwindow.ui" line="116"/>
        <location filename="../mainwindow.ui" line="142"/>
        <source>&lt;!DOCTYPE HTML PUBLIC &quot;-//W3C//DTD HTML 4.0//EN&quot; &quot;http://www.w3.org/TR/REC-html40/strict.dtd&quot;&gt;
&lt;html&gt;&lt;head&gt;&lt;meta name=&quot;qrichtext&quot; content=&quot;1&quot; /&gt;&lt;style type=&quot;text/css&quot;&gt;
p, li { white-space: pre-wrap; }
&lt;/style&gt;&lt;/head&gt;&lt;body style=&quot; font-family:&apos;Sans Serif&apos;; font-size:9pt; font-weight:400; font-style:normal;&quot;&gt;
&lt;p style=&quot;-qt-paragraph-type:empty; margin-top:0px; margin-bottom:0px; margin-left:0px; margin-right:0px; -qt-block-indent:0; text-indent:0px; font-family:&apos;Oxygen-Sans Sans-Book&apos;; font-size:11pt;&quot;&gt;&lt;br /&gt;&lt;/p&gt;&lt;/body&gt;&lt;/html&gt;</source>
        <translation></translation>
    </message>
    <message>
        <location filename="../mainwindow.ui" line="157"/>
        <source>Markdown</source>
        <translation>Markdown</translation>
    </message>
    <message>
        <location filename="../mainwindow.ui" line="184"/>
        <source>&lt;!DOCTYPE HTML PUBLIC &quot;-//W3C//DTD HTML 4.0//EN&quot; &quot;http://www.w3.org/TR/REC-html40/strict.dtd&quot;&gt;
&lt;html&gt;&lt;head&gt;&lt;meta name=&quot;qrichtext&quot; content=&quot;1&quot; /&gt;&lt;style type=&quot;text/css&quot;&gt;
p, li { white-space: pre-wrap; }
&lt;/style&gt;&lt;/head&gt;&lt;body style=&quot; font-family:&apos;Sans Serif&apos;; font-size:9pt; font-weight:400; font-style:normal;&quot;&gt;
&lt;p style=&quot;-qt-paragraph-type:empty; margin-top:0px; margin-bottom:0px; margin-left:0px; margin-right:0px; -qt-block-indent:0; text-indent:0px;&quot;&gt;&lt;br /&gt;&lt;/p&gt;&lt;/body&gt;&lt;/html&gt;</source>
        <translation></translation>
    </message>
    <message>
        <location filename="../mainwindow.ui" line="257"/>
        <source>&amp;Note</source>
        <translation>&amp;Note</translation>
    </message>
    <message>
        <location filename="../mainwindow.ui" line="261"/>
        <source>R&amp;ecent notes folders</source>
        <translation>&amp;Répertoire de notes récents</translation>
    </message>
    <message>
        <location filename="../mainwindow.ui" line="266"/>
        <source>Sort by</source>
        <translation>Trier par</translation>
    </message>
    <message>
        <location filename="../mainwindow.ui" line="297"/>
        <source>&amp;Help</source>
        <translation>&amp;Aide</translation>
    </message>
    <message>
        <location filename="../mainwindow.ui" line="331"/>
        <source>Todo</source>
        <translation>Tâches</translation>
    </message>
    <message>
        <location filename="../mainwindow.ui" line="379"/>
        <source>&amp;Quit</source>
        <translation>&amp;Quitter</translation>
    </message>
    <message>
        <location filename="../mainwindow.ui" line="382"/>
        <source>Ctrl+Q</source>
        <translation>Ctrl+Q</translation>
    </message>
    <message>
        <location filename="../mainwindow.ui" line="394"/>
        <source>&amp;Set notes folder</source>
        <translation>&amp;Choisir le répertoire des notes</translation>
    </message>
    <message>
        <location filename="../mainwindow.ui" line="403"/>
        <source>&amp;Find note</source>
        <translation>&amp;Trouver une note</translation>
    </message>
    <message>
        <location filename="../mainwindow.ui" line="406"/>
        <source>Ctrl+Shift+F</source>
        <translation>Ctrl+Maj+F</translation>
    </message>
    <message>
        <location filename="../mainwindow.ui" line="415"/>
        <source>&amp;Remove current note</source>
        <translation>&amp;Supprimer la note courante</translation>
    </message>
    <message>
        <location filename="../mainwindow.ui" line="418"/>
        <source>Ctrl+R</source>
        <translation>Ctrl+R</translation>
    </message>
    <message>
        <location filename="../mainwindow.ui" line="427"/>
        <source>About &amp;QOwnNotes...</source>
        <translation>À propos de &amp;QOwnNotes...</translation>
    </message>
    <message>
        <location filename="../mainwindow.ui" line="439"/>
        <source>&amp;New note</source>
        <translation>Créer une &amp;nouvelle note</translation>
    </message>
    <message>
        <location filename="../mainwindow.ui" line="442"/>
        <source>Ctrl+N</source>
        <translation>Ctrl+N</translation>
    </message>
    <message>
        <location filename="../mainwindow.ui" line="454"/>
        <source>&amp;Toggle Edit Mode</source>
        <translation>&amp;Basculer en mode édition</translation>
    </message>
    <message>
        <location filename="../mainwindow.ui" line="457"/>
        <source>Toggle Edit Mode</source>
        <translation>Basculer en mode édition</translation>
    </message>
    <message>
        <location filename="../mainwindow.ui" line="460"/>
        <source>Ctrl+E</source>
        <translation>Ctrl+E</translation>
    </message>
    <message>
        <location filename="../mainwindow.ui" line="469"/>
        <source>Check for &amp;updates</source>
        <translation>Vérifier les &amp;mises à jour</translation>
    </message>
    <message>
        <location filename="../mainwindow.ui" line="472"/>
        <source>Ctrl+Shift+U</source>
        <translation>Ctrl+Maj+U</translation>
    </message>
    <message>
        <location filename="../mainwindow.ui" line="481"/>
        <source>Report &amp;issues or ideas</source>
        <translation>Signaler un &amp;bogue ou une idée</translation>
    </message>
    <message>
        <location filename="../mainwindow.ui" line="489"/>
        <source>Alphabetical</source>
        <translation>nom</translation>
    </message>
    <message>
        <location filename="../mainwindow.ui" line="492"/>
        <source>Sort alphabetical</source>
        <translation>Trier alphabétiquement</translation>
    </message>
    <message>
        <location filename="../mainwindow.ui" line="500"/>
        <source>By date</source>
        <translation>date</translation>
    </message>
    <message>
        <location filename="../mainwindow.ui" line="503"/>
        <source>Sort by date</source>
        <translation>Trier par date</translation>
    </message>
    <message>
        <location filename="../mainwindow.ui" line="511"/>
        <source>Sh&amp;ow in system tray</source>
        <translation>&amp;Afficher dans la zone de notification</translation>
    </message>
    <message>
        <location filename="../mainwindow.ui" line="520"/>
        <source>&amp;Settings</source>
        <translation>&amp;Paramètres</translation>
    </message>
    <message>
        <location filename="../mainwindow.ui" line="532"/>
        <source>Show note &amp;versions</source>
        <translation>Afficher les différentes &amp;versions de la note</translation>
    </message>
    <message>
        <location filename="../mainwindow.ui" line="535"/>
        <source>Show note versions on server</source>
        <translation>Afficher les différentes versions de la note sur le serveur</translation>
    </message>
    <message>
        <location filename="../mainwindow.ui" line="544"/>
        <source>Show &amp;trash</source>
        <translation>Afficher la &amp;corbeille</translation>
    </message>
    <message>
        <location filename="../mainwindow.ui" line="547"/>
        <source>Show trashed notes on server</source>
        <translation>Afficher les notes mis à la corbeille du serveur</translation>
    </message>
    <message>
        <location filename="../mainwindow.ui" line="552"/>
        <source>Select &amp;all notes</source>
        <translation>Selectionner &amp;toutes les notes</translation>
    </message>
    <message>
        <location filename="../mainwindow.ui" line="561"/>
        <location filename="../mainwindow.cpp" line="1937"/>
        <source>Insert &amp;link</source>
        <translation>Insérer un &amp;lien</translation>
    </message>
    <message>
        <location filename="../mainwindow.ui" line="564"/>
        <source>Insert link to an url or a note</source>
        <translation>Insérer un lien URL ou sur une autre note</translation>
    </message>
    <message>
        <location filename="../mainwindow.ui" line="567"/>
        <location filename="../mainwindow.cpp" line="1939"/>
        <source>Ctrl+L</source>
        <translation>Ctrl+L</translation>
    </message>
    <message>
        <location filename="../mainwindow.ui" line="576"/>
        <source>&amp;Find in current note</source>
        <translation>&amp;Chercher dans la note courante</translation>
    </message>
    <message>
        <location filename="../mainwindow.ui" line="579"/>
        <source>Find text in current note</source>
        <translation>Chercher un texte dans la note courante</translation>
    </message>
    <message>
        <location filename="../mainwindow.ui" line="582"/>
        <source>Ctrl+F</source>
        <translation>Ctrl+F</translation>
    </message>
    <message>
        <location filename="../mainwindow.ui" line="587"/>
        <source>&amp;Duplicate text</source>
        <translation>&amp;Dupliquer le texte</translation>
    </message>
    <message>
        <location filename="../mainwindow.ui" line="590"/>
        <source>Ctrl+D</source>
        <translation>Ctrl+D</translation>
    </message>
    <message>
        <location filename="../mainwindow.ui" line="599"/>
        <source>&amp;Back in note history</source>
        <translation>Récupérer la &amp;dernière version de l&apos;historique</translation>
    </message>
    <message>
        <location filename="../mainwindow.ui" line="602"/>
        <source>Alt+Left</source>
        <translation>Alt+Gauche</translation>
    </message>
    <message>
        <location filename="../mainwindow.ui" line="611"/>
        <source>Forward in note history</source>
        <translation>Récupérer une version plus récente depuis l&apos;historique</translation>
    </message>
    <message>
        <location filename="../mainwindow.ui" line="614"/>
        <source>Alt+Right</source>
        <translation>Alt+Droite</translation>
    </message>
    <message>
        <location filename="../mainwindow.ui" line="623"/>
        <source>Show &amp;Shortcuts</source>
        <translation>Afficher les &amp;raccourcis</translation>
    </message>
    <message>
        <location filename="../mainwindow.ui" line="632"/>
        <source>&amp;Knowledge base</source>
        <translation>&amp;FAQ et problèmes connus</translation>
    </message>
    <message>
        <location filename="../mainwindow.ui" line="641"/>
        <source>Insert current &amp;time</source>
        <translation>Insérer la &amp;date et l&apos;heure courante</translation>
    </message>
    <message>
        <location filename="../mainwindow.ui" line="644"/>
        <source>Ctrl+T</source>
        <translation>Ctrl+T</translation>
    </message>
    <message>
        <location filename="../mainwindow.ui" line="653"/>
        <source>Show &amp;Todo List</source>
        <translation>Affichers la liste des &amp;tâches</translation>
    </message>
    <message>
        <location filename="../mainwindow.ui" line="656"/>
        <source>Ctrl+Shift+T</source>
        <translation>Ctrl+Maj+T</translation>
    </message>
    <message>
        <location filename="../mainwindow.ui" line="665"/>
        <source>&amp;Export note as PDF (markdown)</source>
        <translation>&amp;Exporter la note en PDF (markdown)</translation>
    </message>
    <message>
        <location filename="../mainwindow.ui" line="674"/>
        <source>&amp;Export note as PDF (text)</source>
        <translation>&amp;Exporter la note en PDF (texte)</translation>
    </message>
    <message>
        <location filename="../mainwindow.ui" line="683"/>
        <source>&amp;Print note (text)</source>
        <translation>&amp;Imprimer la note (texte)</translation>
    </message>
    <message>
        <location filename="../mainwindow.ui" line="692"/>
        <source>&amp;Print note (markdown)</source>
        <translation>&amp;Imprimer la note (markdown)</translation>
    </message>
    <message>
        <location filename="../mainwindow.ui" line="701"/>
        <source>Insert &amp;image</source>
        <translation>Insérer une &amp;image</translation>
    </message>
    <message>
        <location filename="../mainwindow.ui" line="704"/>
        <source>Insert image (the image will be copied to the `media` folder in the current notes folder)</source>
        <translation>Insérer une image (l&apos;image sera alors copiée dans le dossier &quot;media&quot; qui se trouve dans le répertoire des notes)</translation>
    </message>
    <message>
        <location filename="../mainwindow.ui" line="707"/>
        <source>Ctrl+I</source>
        <translation>Ctrl+I</translation>
    </message>
    <message>
        <location filename="../mainwindow.ui" line="716"/>
        <source>Show &amp;changelog</source>
        <translation>Afficher le &amp;journal des modifications</translation>
    </message>
    <message>
        <location filename="../mainwindow.ui" line="725"/>
        <source>&amp;Encrypt note</source>
        <translation>&amp;Chiffrer la note</translation>
    </message>
    <message>
        <location filename="../mainwindow.ui" line="734"/>
        <source>Edit encrypted note</source>
        <translation>Éditer une note chiffrée</translation>
    </message>
    <message>
        <location filename="../mainwindow.ui" line="737"/>
        <source>Ctrl+Shift+E</source>
        <translation>Ctrl+Maj+E</translation>
    </message>
    <message>
        <location filename="../mainwindow.ui" line="746"/>
        <source>Decrypt note</source>
        <translation>Déchiffrer la note</translation>
    </message>
    <message>
        <location filename="../mainwindow.ui" line="755"/>
        <source>&amp;Open note in external editor</source>
        <translation>&amp;Ouvrir dans un éditeur de texte externe</translation>
    </message>
    <message>
        <location filename="../mainwindow.ui" line="758"/>
        <source>Ctrl+Shift+O</source>
        <translation>Ctrl+Maj+O</translation>
    </message>
    <message>
        <location filename="../mainwindow.ui" line="767"/>
        <source>&amp;Export note as markdown file</source>
        <translation>&amp;Exporter la note en tant que fichier markdown</translation>
    </message>
    <message>
        <location filename="../mainwindow.cpp" line="609"/>
        <location filename="../mainwindow.cpp" line="651"/>
        <location filename="../mainwindow.cpp" line="1672"/>
        <source>stored current note to disk</source>
        <translation>Note courante enregistrée sur le disque</translation>
    </message>
    <message>
        <location filename="../mainwindow.cpp" line="636"/>
        <source>Note was removed externally!</source>
        <translation>La note a été modifié de l&apos;extérieur !</translation>
    </message>
    <message>
        <location filename="../mainwindow.cpp" line="637"/>
        <source>Current note was removed outside of this application!
Restore current note?</source>
        <translation>La note courante a été modié depuis une autre application !
Voulez vous restaurer la note courante ?</translation>
    </message>
    <message>
        <location filename="../mainwindow.cpp" line="639"/>
        <source>&amp;Restore</source>
        <translation>&amp;Restaurer</translation>
    </message>
    <message>
        <location filename="../mainwindow.cpp" line="639"/>
        <location filename="../mainwindow.cpp" line="964"/>
        <location filename="../mainwindow.cpp" line="1275"/>
        <location filename="../mainwindow.cpp" line="1313"/>
        <location filename="../mainwindow.cpp" line="1347"/>
        <location filename="../mainwindow.cpp" line="2009"/>
        <location filename="../mainwindow.cpp" line="2177"/>
        <source>&amp;Cancel</source>
        <translation>&amp;Annuler</translation>
    </message>
    <message>
        <location filename="../mainwindow.cpp" line="713"/>
        <source>stored %1 note(s) to disk</source>
        <translation>%1 note(s) enregistrées sur le disque</translation>
    </message>
    <message>
        <location filename="../mainwindow.cpp" line="847"/>
        <source>Select ownCloud folder</source>
        <translation>Selectionner le répertoire OwnCloud</translation>
    </message>
    <message>
        <location filename="../mainwindow.cpp" line="869"/>
        <source>No folder was selected</source>
        <translation>Aucun répertoire sélectionné</translation>
    </message>
    <message>
        <location filename="../mainwindow.cpp" line="870"/>
        <source>You have to select your ownCloud notes folder to make this software work!</source>
        <translation>Vous devez sélectionner le répertoire des notes ownCloud pour que le logiciel fonctionne !</translation>
    </message>
    <message>
        <location filename="../mainwindow.cpp" line="872"/>
        <source>&amp;Retry</source>
        <translation>&amp;Réessayer</translation>
    </message>
    <message>
        <location filename="../mainwindow.cpp" line="872"/>
        <source>&amp;Exit</source>
        <translation>&amp;Quitter</translation>
    </message>
    <message>
        <location filename="../mainwindow.cpp" line="962"/>
        <source>Remove current note</source>
        <translation>Supprimer la note courante</translation>
    </message>
    <message>
        <location filename="../mainwindow.cpp" line="963"/>
        <source>Remove current note: &lt;strong&gt;%1&lt;/strong&gt;?</source>
        <translation>Supprimer la note courante : &lt;strong&gt;%1&lt;/strong&gt; ?</translation>
    </message>
    <message>
        <location filename="../mainwindow.cpp" line="964"/>
        <location filename="../mainwindow.cpp" line="1275"/>
        <source>&amp;Remove</source>
        <translation>&amp;Supprimer</translation>
    </message>
    <message>
        <location filename="../mainwindow.cpp" line="1148"/>
        <source>Please enter the &lt;strong&gt;password&lt;/strong&gt; of this encrypted note.</source>
        <translation>Merci d&apos;entrer le &lt;strong&gt;mot de passe&lt;/strong&gt; de cette note chiffrée.</translation>
    </message>
    <message>
        <location filename="../mainwindow.cpp" line="1172"/>
        <source>Note can&apos;t be decrypted!</source>
        <translation>La note ne peut être déchiffrée !</translation>
    </message>
    <message>
        <location filename="../mainwindow.cpp" line="1173"/>
        <source>It seems that your password is not valid!</source>
        <translation>Il semblerait que votre mot de passe n&apos;est pas valide !</translation>
    </message>
    <message>
<<<<<<< HEAD
        <location filename="../mainwindow.cpp" line="1270"/>
        <source>Remove selected notes</source>
        <translation>Supprimer la note sélectionnée</translation>
    </message>
    <message numerus="yes">
        <location filename="../mainwindow.cpp" line="1271"/>
        <source>Remove &lt;strong&gt;%1&lt;/strong&gt; selected note(s)?

If the trash is enabled on your ownCloud server you should be able to restore them from there.</source>
        <translation>
            <numerusform>Supprimer la(%1) note sélectionnée ?

Si la corbeille est activée sur votre serveur ownCloud, vous devriez pouvoir restaurer la note.</numerusform>
            <numerusform>Supprimer les &lt;strong&gt;%1&lt;/strong&gt; notes selectionnées ?

Si la corbeille est activée sur votre serveur ownCloud, vous devriez pouvoir restaurer la note.</numerusform>
        </translation>
    </message>
    <message>
        <location filename="../mainwindow.cpp" line="1310"/>
        <source>Move selected notes</source>
        <translation>Déplacer la note sélectionnée</translation>
    </message>
    <message numerus="yes">
        <location filename="../mainwindow.cpp" line="1311"/>
        <source>Move %1 selected note(s) to &lt;strong&gt;%2&lt;/strong&gt;?</source>
        <translation>
            <numerusform>Déplacer la(%1) note sélectionée dans &lt;strong&gt;%2&lt;/strong&gt; ?</numerusform>
            <numerusform>Déplacer les %1 notes sélectionées dans &lt;strong&gt;%2&lt;/strong&gt; ?</numerusform>
        </translation>
    </message>
    <message>
        <location filename="../mainwindow.cpp" line="1313"/>
        <source>&amp;Move</source>
        <translation>&amp;Déplacer</translation>
    </message>
    <message>
        <location filename="../mainwindow.cpp" line="1344"/>
        <source>Copy selected notes</source>
        <translation>Copier la note sélectionnée</translation>
    </message>
    <message numerus="yes">
        <location filename="../mainwindow.cpp" line="1345"/>
        <source>Copy %1 selected note(s) to &lt;strong&gt;%2&lt;/strong&gt;?</source>
        <translation>
            <numerusform>Copier la(%1) note sélectionnée dans &lt;strong&gt;%2&lt;/strong&gt; ?</numerusform>
            <numerusform>Copier les %1 notes sélectionnées dans &lt;strong&gt;%2&lt;/strong&gt; ?</numerusform>
        </translation>
    </message>
    <message>
        <location filename="../mainwindow.cpp" line="1347"/>
        <source>&amp;Copy</source>
        <translation>&amp;Copier</translation>
    </message>
    <message>
        <location filename="../mainwindow.cpp" line="1364"/>
        <source>Done</source>
        <translation>Fait</translation>
    </message>
    <message numerus="yes">
        <location filename="../mainwindow.cpp" line="1365"/>
        <source>%1 note(s) were copied to &lt;strong&gt;%2&lt;/strong&gt;.</source>
        <translation>
            <numerusform>La(%1) note a été copiée dans &lt;strong&gt;%2&lt;/strong&gt;.</numerusform>
            <numerusform>Les %1 notes ont été copiées dans &lt;strong&gt;%2&lt;/strong&gt;.</numerusform>
        </translation>
    </message>
    <message>
        <location filename="../mainwindow.cpp" line="1375"/>
        <source>Current notes folder: </source>
        <translation>Répertoire des notes courants : </translation>
    </message>
    <message>
        <location filename="../mainwindow.cpp" line="1377"/>
        <source>Set the notes folder. Current notes folder: </source>
        <translation>Choisir le répertoire des notes. Répertoire des notes courants : </translation>
    </message>
    <message>
        <location filename="../mainwindow.cpp" line="1416"/>
        <source>Link an url or note</source>
        <translation>Lier une note ou un URL</translation>
    </message>
    <message>
        <location filename="../mainwindow.cpp" line="1479"/>
=======
        <location filename="../mainwindow.cpp" line="1443"/>
        <source>Link to an url or note</source>
        <translation type="unfinished"></translation>
    </message>
    <message>
        <location filename="../mainwindow.cpp" line="1506"/>
>>>>>>> 1ac3be2f
        <source>Print note</source>
        <translation>Imprimer la note</translation>
    </message>
    <message>
        <location filename="../mainwindow.cpp" line="1497"/>
        <source>PDF files (*.pdf)</source>
        <translation>Fichiers PDF (*.pdf)</translation>
    </message>
    <message>
        <location filename="../mainwindow.cpp" line="1498"/>
        <source>Export current note as PDF</source>
        <translation>Exporter la note courante en tant que PDF</translation>
    </message>
    <message>
        <location filename="../mainwindow.cpp" line="1937"/>
        <source>&amp;Link selected text</source>
        <translation>&amp;Lier le texte sélectionné</translation>
    </message>
    <message>
        <location filename="../mainwindow.cpp" line="2006"/>
        <source>No selected todo lists!</source>
        <translation>Aucune liste de tâches sélectionnée !</translation>
    </message>
    <message>
        <location filename="../mainwindow.cpp" line="2007"/>
        <source>You have not selected any todo lists.&lt;br /&gt;Please check your &lt;strong&gt;Todo&lt;/strong&gt; configuration in the settings!</source>
        <translation>Vous n&apos;avez pas sélectionné de liste de tâches. &lt;br /&gt;Merci de vérifier votre configuration des &lt;strong&gt;tâches&lt;/strong&gt; dans les paramètres !</translation>
    </message>
    <message>
        <location filename="../mainwindow.cpp" line="2009"/>
        <source>Open &amp;settings</source>
        <translation>Ouvrir les &amp;paramètres</translation>
    </message>
    <message>
        <location filename="../mainwindow.cpp" line="2058"/>
        <source>Image files (*.jpg *.png *.gif)</source>
        <translation>Fichiers images (*.jpg *.png *.gif)</translation>
    </message>
    <message>
        <location filename="../mainwindow.cpp" line="2059"/>
        <source>Select image to insert</source>
        <translation>Sélectionner une image à insérer</translation>
    </message>
    <message>
        <location filename="../mainwindow.cpp" line="2127"/>
        <source>Please enter your &lt;strong&gt;password&lt;/strong&gt; to encrypt the note.&lt;br /&gt;Keep in mind that you have to &lt;strong&gt;remember&lt;/strong&gt; your password to read the content of the note&lt;br /&gt; and that you can &lt;strong&gt;only&lt;/strong&gt; do that &lt;strong&gt;in QOwnNotes&lt;/strong&gt;!</source>
        <translation>Merci d&apos;entrer votre &lt;strong&gt;mot de passe&lt;/strong&gt; pour chiffrer la note.&lt;br-/&gt;Garder en tête que vous devez vous &lt;strong&gt;rappeler&lt;/strong&gt; de votre mot de passe pour lire le contenu de la note&lt;br-/&gt; et que vous pouvez &lt;strong&gt;seulement&lt;/strong&gt; le faire &lt;strong&gt;dans QOwnNotes&lt;/strong&gt; !</translation>
    </message>
    <message>
        <location filename="../mainwindow.cpp" line="2172"/>
        <source>Decrypt note and store it as plain text</source>
        <translation>Déchiffrer et stocker la note en tant que texte</translation>
    </message>
    <message>
        <source>Decrypt note anf store it as plain text</source>
        <translation type="vanished">Déchiffrer et stocker la note en tant que texte</translation>
    </message>
    <message>
        <location filename="../mainwindow.cpp" line="2173"/>
        <source>Your note will be decrypted and stored as plain text gain. Keep in mind that the unencrypted note will possibly be synced to your server and sensitive text may be exposed!&lt;br /&gt;Do you want to decrypt your note?</source>
        <translation>Votre note sera déchiffrée et stockée en tant que texte. Garder en tête que la note déchiffrée sera peut-être synchronisée sur votre serveur et du texte sensible pourrait être exposé ! Voulez vous déchiffrer la note ?</translation>
    </message>
    <message>
        <location filename="../mainwindow.cpp" line="2177"/>
        <source>&amp;Decrypt</source>
        <translation>&amp;Déchiffrer</translation>
    </message>
    <message>
        <location filename="../mainwindow.cpp" line="2203"/>
        <source>&lt;br /&gt;You will be able to edit your encrypted note.</source>
        <translation>&lt;nr-/&gt;Vous pouvez éditer votre note chiffrée.</translation>
    </message>
    <message>
        <location filename="../mainwindow.cpp" line="2252"/>
        <source>Markdown files (*.md)</source>
        <translation>Fichiers Markdown (*.md)</translation>
    </message>
    <message>
        <location filename="../mainwindow.cpp" line="2253"/>
        <source>Export current note as Markdown file</source>
        <translation>Exporter la note courrante en tant que fichier Markdown</translation>
    </message>
</context>
<context>
    <name>NoteDiffDialog</name>
    <message>
        <location filename="../dialogs/notediffdialog.ui" line="17"/>
        <source>Note was modified externaly!</source>
        <translation>La note a été modifié de l&apos;extérieur !</translation>
    </message>
    <message>
        <location filename="../dialogs/notediffdialog.ui" line="34"/>
        <source>The current note was modified outside of this application!</source>
        <translation>La note courante a été modié depuis une autre application !</translation>
    </message>
    <message>
        <location filename="../dialogs/notediffdialog.ui" line="48"/>
        <source>Reload current note from disk?</source>
        <translation>Recharger la note courante depuis le disque ?</translation>
    </message>
    <message>
        <location filename="../dialogs/notediffdialog.cpp" line="19"/>
        <source>&amp;Overwrite note on disk</source>
        <translation>&amp;Écraser la note sur le disque dur</translation>
    </message>
    <message>
        <location filename="../dialogs/notediffdialog.cpp" line="24"/>
        <source>&amp;Reload note from disk</source>
        <translation>&amp;Recharger la note depuis le disque dur</translation>
    </message>
    <message>
        <location filename="../dialogs/notediffdialog.cpp" line="29"/>
        <source>&amp;Ignore changes</source>
        <translation>&amp;Ignorer les changements</translation>
    </message>
    <message>
        <location filename="../dialogs/notediffdialog.cpp" line="34"/>
        <source>&amp;Cancel</source>
        <translation>&amp;Annuler</translation>
    </message>
</context>
<context>
    <name>PasswordDialog</name>
    <message>
        <location filename="../dialogs/passworddialog.ui" line="14"/>
        <source>Please enter your password</source>
        <translation>Merci d&apos;entrer votre mot de passe</translation>
    </message>
    <message>
        <location filename="../dialogs/passworddialog.ui" line="20"/>
        <source>Enter your password:</source>
        <translation>Entrer votre mot de passe : </translation>
    </message>
    <message>
        <location filename="../dialogs/passworddialog.ui" line="30"/>
        <source>password</source>
        <translation>mot de passe</translation>
    </message>
    <message>
        <location filename="../dialogs/passworddialog.ui" line="40"/>
        <source>re-enter password</source>
        <translation>ré-entrer le mot de passe</translation>
    </message>
    <message>
        <location filename="../dialogs/passworddialog.ui" line="50"/>
        <source>passwords don&apos;t match!</source>
        <translation>Les mots de passes ne correspondent pas !</translation>
    </message>
</context>
<context>
    <name>QWidget</name>
    <message>
        <location filename="../services/databaseservice.cpp" line="57"/>
        <source>Cannot open memory database</source>
        <translation>Ne peut ouvrir la base de données</translation>
    </message>
    <message>
        <location filename="../services/databaseservice.cpp" line="58"/>
        <location filename="../services/databaseservice.cpp" line="75"/>
        <source>Unable to establish a database connection.
This application needs SQLite support. Please read the Qt SQL driver documentation for information how to build it.

Click Cancel to exit.</source>
        <translation>Impossible d&apos;établir une connection avec la base de données.
Cette application nécessite le support de SQLite. Merci de lire la documentation du driver Qt SQL pour obtenir des informations sur sa construction.

Appuyer sur Annuler pour quitter.</translation>
    </message>
    <message>
        <location filename="../services/databaseservice.cpp" line="74"/>
        <source>Cannot open disk database</source>
        <translation>Impossible d&apos;ouvrir la base de donnée du disque</translation>
    </message>
</context>
<context>
    <name>SettingsDialog</name>
    <message>
        <location filename="../dialogs/settingsdialog.ui" line="14"/>
        <source>Settings</source>
        <translation>Paramètres</translation>
    </message>
    <message>
        <location filename="../dialogs/settingsdialog.ui" line="36"/>
        <source>ownCloud</source>
        <translation>ownCloud</translation>
    </message>
    <message>
        <location filename="../dialogs/settingsdialog.ui" line="49"/>
        <source>Your ownCloud server</source>
        <translation>Votre serveur ownCloud</translation>
    </message>
    <message>
        <location filename="../dialogs/settingsdialog.ui" line="63"/>
        <source>ownCloud server url:</source>
        <translation>URL du serveur ownCloud :</translation>
    </message>
    <message>
        <location filename="../dialogs/settingsdialog.ui" line="85"/>
        <source>&lt;html&gt;&lt;head/&gt;&lt;body&gt;&lt;p&gt;Please enter the URL of your ownCloud server, for example: &lt;span style=&quot; font-style:italic;&quot;&gt;https://cloud.yourserver.com&lt;/span&gt;&lt;/p&gt;&lt;/body&gt;&lt;/html&gt;</source>
        <translation>&lt;html&gt;&lt;head/&gt;&lt;body&gt;&lt;p&gt;Merci d&apos;enter l&apos;URL de votre serveur ownCloud, par exemple : &lt;span style=&quot; font-style:italic;&quot;&gt;https://cloud.votre_serveur.com&lt;/span&gt;&lt;/p&gt;&lt;/body&gt;&lt;/html&gt;</translation>
    </message>
    <message>
        <location filename="../dialogs/settingsdialog.ui" line="91"/>
        <source>https://</source>
        <translation>https://</translation>
    </message>
    <message>
        <location filename="../dialogs/settingsdialog.ui" line="113"/>
        <source>&lt;html&gt;&lt;head/&gt;&lt;body&gt;&lt;p&gt;Please enter the username on your ownCloud server.&lt;/p&gt;&lt;/body&gt;&lt;/html&gt;</source>
        <translation>&lt;html&gt;&lt;head/&gt;&lt;body&gt;&lt;p&gt;Merci d&apos;entrer votre nom d&apos;utilisateur de votre serveur ownCloud.&lt;/p&gt;&lt;/body&gt;&lt;/html&gt;</translation>
    </message>
    <message>
        <location filename="../dialogs/settingsdialog.ui" line="123"/>
        <source>username:</source>
        <translation>Nom d&apos;utilisateur : </translation>
    </message>
    <message>
        <location filename="../dialogs/settingsdialog.ui" line="145"/>
        <source>&lt;html&gt;&lt;head/&gt;&lt;body&gt;&lt;p&gt;Please enter the password for your username.&lt;br/&gt;Currently the password will be stored encrypted with the other settings, but is not very secure.&lt;/p&gt;&lt;/body&gt;&lt;/html&gt;</source>
        <translation>&lt;html&gt;&lt;head/&gt;&lt;body&gt;&lt;p&gt;Merci d&apos;enter le mot de passe de votre nom d&apos;utilisateur.&lt;br/&gt;Actuellement le mot de passe sera stocké chiffré avec les autres paramètres, mais ce n&apos;est pas très sûr.&lt;/p&gt;&lt;/body&gt;&lt;/html&gt;</translation>
    </message>
    <message>
        <location filename="../dialogs/settingsdialog.ui" line="158"/>
        <source>password:</source>
        <translation>Mot de passe : </translation>
    </message>
    <message>
        <location filename="../dialogs/settingsdialog.ui" line="180"/>
        <source>&lt;html&gt;&lt;head/&gt;&lt;body&gt;&lt;p&gt;We need your main ownCloud sync folder to derermine the directory where we will find the note file on your ownCloud server.&lt;/p&gt;&lt;p&gt;This should &lt;span style=&quot; font-weight:600;&quot;&gt;not&lt;/span&gt; your notes folder. The notes folder is usually &lt;span style=&quot; font-weight:600;&quot;&gt;in&lt;/span&gt; the ownCloud sync folder.&lt;/p&gt;&lt;/body&gt;&lt;/html&gt;</source>
        <translation>&lt;html&gt;&lt;head/&gt;&lt;body&gt;&lt;p&gt;Nous avons besoin de votre répertoire de synchronisation ownCloud pour déterminer où trouver les notes de votre serveur ownCloud.&lt;/p&gt;&lt;p&gt;Cela ne doit &lt;span style=&quot; font-weight:600;&quot;&gt;pas&lt;/span&gt; être votre répertoire de notes. Le répertoire de note est habituellement &lt;span style=&quot; font-weight:600;&quot;&gt;dans&lt;/span&gt; le répertoire de synchronisation d&apos;ownCloud.&lt;/p&gt;&lt;/body&gt;&lt;/html&gt;</translation>
    </message>
    <message>
        <location filename="../dialogs/settingsdialog.ui" line="190"/>
        <source>connection to web server</source>
        <translation>Connexion au serveur web</translation>
    </message>
    <message>
        <location filename="../dialogs/settingsdialog.ui" line="197"/>
        <source>ownCloud server detected</source>
        <translation>Serveur ownCloud détecté</translation>
    </message>
    <message>
        <location filename="../dialogs/settingsdialog.ui" line="204"/>
        <source>connection to QOwnNotesAPI</source>
        <translation>Connexion à QOwnNotesAPI</translation>
    </message>
    <message>
        <location filename="../dialogs/settingsdialog.ui" line="211"/>
        <source>username and password correct</source>
        <translation>Nom d&apos;utilisateur et mot de passe corrects</translation>
    </message>
    <message>
        <location filename="../dialogs/settingsdialog.ui" line="218"/>
        <location filename="../dialogs/settingsdialog.ui" line="228"/>
        <location filename="../dialogs/settingsdialog.ui" line="238"/>
        <location filename="../dialogs/settingsdialog.ui" line="248"/>
        <location filename="../dialogs/settingsdialog.ui" line="374"/>
        <location filename="../dialogs/settingsdialog.ui" line="384"/>
        <location filename="../dialogs/settingsdialog.ui" line="394"/>
        <location filename="../dialogs/settingsdialog.ui" line="414"/>
        <source>unknown</source>
        <translation>Inconnu</translation>
    </message>
    <message>
        <location filename="../dialogs/settingsdialog.ui" line="264"/>
        <source>&lt;html&gt;&lt;head/&gt;&lt;body&gt;&lt;p&gt;Click here to set your main ownCloud sync folder.&lt;/p&gt;&lt;/body&gt;&lt;/html&gt;</source>
        <translation>&lt;html&gt;&lt;head/&gt;&lt;body&gt;&lt;p&gt;Cliquer ici pour choisir votre répertoire de synchronisation principal d&apos;ownCloud.&lt;/p&gt;&lt;/body&gt;&lt;/html&gt;</translation>
    </message>
    <message>
        <location filename="../dialogs/settingsdialog.ui" line="267"/>
        <source>select main ownCloud sync folder</source>
        <translation>Choisir le répertoire de synchro d&apos;ownCloud</translation>
    </message>
    <message>
        <location filename="../dialogs/settingsdialog.ui" line="278"/>
        <source>main ownCloud sync folder:</source>
        <translation>Répertoire de synchro d&apos;ownCloud : </translation>
    </message>
    <message>
        <location filename="../dialogs/settingsdialog.ui" line="300"/>
        <source>&lt;html&gt;&lt;head/&gt;&lt;body&gt;&lt;p&gt;Click here to test the connection to your ownCloud server.&lt;/p&gt;&lt;/body&gt;&lt;/html&gt;</source>
        <translation>&lt;html&gt;&lt;head/&gt;&lt;body&gt;&lt;p&gt;Cliquer ici pour tester la connexion à votre serveur ownCloud.&lt;/p&gt;&lt;/body&gt;&lt;/html&gt;</translation>
    </message>
    <message>
        <location filename="../dialogs/settingsdialog.ui" line="306"/>
        <source>&amp;connect to ownCloud server</source>
        <translation>&amp;Connexion au serveur ownCloud</translation>
    </message>
    <message>
        <location filename="../dialogs/settingsdialog.ui" line="346"/>
        <source>connection status</source>
        <translation>État de la connexion</translation>
    </message>
    <message>
        <location filename="../dialogs/settingsdialog.ui" line="353"/>
        <source>versions app enabled on server</source>
        <translation>Application versions activée sur le serveur</translation>
    </message>
    <message>
        <location filename="../dialogs/settingsdialog.ui" line="360"/>
        <source>trash app enabled on server</source>
        <translation>Application corbeille activée sur le serveur</translation>
    </message>
    <message>
        <location filename="../dialogs/settingsdialog.ui" line="367"/>
        <source>ownCloud path set</source>
        <translation>Répertoire d&apos;ownCloud choisi</translation>
    </message>
    <message>
        <location filename="../dialogs/settingsdialog.ui" line="407"/>
        <source>notes path found on server</source>
        <translation>Répertoire des notes trouvé sur le serveur</translation>
    </message>
    <message>
        <location filename="../dialogs/settingsdialog.ui" line="450"/>
        <source>&lt;!DOCTYPE HTML PUBLIC &quot;-//W3C//DTD HTML 4.0//EN&quot; &quot;http://www.w3.org/TR/REC-html40/strict.dtd&quot;&gt;
&lt;html&gt;&lt;head&gt;&lt;meta name=&quot;qrichtext&quot; content=&quot;1&quot; /&gt;&lt;style type=&quot;text/css&quot;&gt;
p, li { white-space: pre-wrap; }
&lt;/style&gt;&lt;/head&gt;&lt;body style=&quot; font-family:&apos;Cantarell&apos;; font-size:9pt; font-weight:400; font-style:normal;&quot;&gt;
&lt;p style=&quot; margin-top:12px; margin-bottom:12px; margin-left:0px; margin-right:0px; -qt-block-indent:0; text-indent:0px;&quot;&gt;&lt;span style=&quot; font-family:&apos;Sans Serif&apos;;&quot;&gt;Please install the latest version of &lt;/span&gt;&lt;a href=&quot;https://apps.owncloud.com/content/show.php?content=173817&quot;&gt;&lt;span style=&quot; font-family:&apos;Sans Serif&apos;; font-weight:600; text-decoration: underline; color:#0055ff;&quot;&gt;QOwnNotesAPI&lt;/span&gt;&lt;/a&gt;&lt;span style=&quot; font-family:&apos;Sans Serif&apos;;&quot;&gt; (at least version QOWNNOTESAPI_MIN_VERSION) on your ownCloud server if you want QOwnNotes to be able to access note versions and trashed notes.&lt;/span&gt;&lt;/p&gt;
&lt;p style=&quot; margin-top:12px; margin-bottom:12px; margin-left:0px; margin-right:0px; -qt-block-indent:0; text-indent:0px;&quot;&gt;&lt;span style=&quot; font-family:&apos;Sans Serif&apos;;&quot;&gt;You also need to have the two ownCloud core apps &lt;/span&gt;&lt;span style=&quot; font-family:&apos;Sans Serif&apos;; font-weight:600;&quot;&gt;Versions&lt;/span&gt;&lt;span style=&quot; font-family:&apos;Sans Serif&apos;;&quot;&gt; and &lt;/span&gt;&lt;span style=&quot; font-family:&apos;Sans Serif&apos;; font-weight:600;&quot;&gt;Deleted files&lt;/span&gt;&lt;span style=&quot; font-family:&apos;Sans Serif&apos;;&quot;&gt; enabled on your ownCloud server.&lt;/span&gt;&lt;/p&gt;
&lt;p style=&quot; margin-top:12px; margin-bottom:12px; margin-left:0px; margin-right:0px; -qt-block-indent:0; text-indent:0px;&quot;&gt;&lt;span style=&quot; font-family:&apos;Sans Serif&apos;;&quot;&gt;You still need &lt;/span&gt;&lt;a href=&quot;https://owncloud.org/&quot;&gt;&lt;span style=&quot; font-family:&apos;Sans Serif&apos;; font-weight:600; text-decoration: underline; color:#0055ff;&quot;&gt;ownCloud&lt;/span&gt;&lt;/a&gt;&lt;span style=&quot; font-family:&apos;Sans Serif&apos;;&quot;&gt; to sync your notes!&lt;/span&gt;&lt;/p&gt;&lt;/body&gt;&lt;/html&gt;</source>
        <translation>&lt;!DOCTYPE HTML PUBLIC &quot;-//W3C//DTD HTML 4.0//EN&quot; &quot;http://www.w3.org/TR/REC-html40/strict.dtd&quot;&gt;
&lt;html&gt;&lt;head&gt;&lt;meta name=&quot;qrichtext&quot; content=&quot;1&quot; /&gt;&lt;style type=&quot;text/css&quot;&gt;
p, li { white-space: pre-wrap; }
&lt;/style&gt;&lt;/head&gt;&lt;body style=&quot; font-family:&apos;Cantarell&apos;; font-size:9pt; font-weight:400; font-style:normal;&quot;&gt;
&lt;p style=&quot; margin-top:12px; margin-bottom:12px; margin-left:0px; margin-right:0px; -qt-block-indent:0; text-indent:0px;&quot;&gt;&lt;span style=&quot; font-family:&apos;Sans Serif&apos;;&quot;&gt;Merci d&apos;installer la dernière version de &lt;/span&gt;&lt;a href=&quot;https://apps.owncloud.com/content/show.php?content=173817&quot;&gt;&lt;span style=&quot; font-family:&apos;Sans Serif&apos;; font-weight:600; text-decoration: underline; color:#0055ff;&quot;&gt;QOwnNotesAPI&lt;/span&gt;&lt;/a&gt;&lt;span style=&quot; font-family:&apos;Sans Serif&apos;;&quot;&gt; (au minimum la version QOWNNOTESAPI_MIN_VERSION) sur votre serveur ownCloud si vous voulez que QOwnNotes puisse accéder aux différentes versions des notes ainsi qu&apos;à la corbeille.&lt;/span&gt;&lt;/p&gt;
&lt;p style=&quot; margin-top:12px; margin-bottom:12px; margin-left:0px; margin-right:0px; -qt-block-indent:0; text-indent:0px;&quot;&gt;&lt;span style=&quot; font-family:&apos;Sans Serif&apos;;&quot;&gt;Vous avez aussi besoin d&apos;avoir les deux applications systèmes &lt;/span&gt;&lt;span style=&quot; font-family:&apos;Sans Serif&apos;; font-weight:600;&quot;&gt;Versions&lt;/span&gt;&lt;span style=&quot; font-family:&apos;Sans Serif&apos;;&quot;&gt; et &lt;/span&gt;&lt;span style=&quot; font-family:&apos;Sans Serif&apos;; font-weight:600;&quot;&gt;Deleted files&lt;/span&gt;&lt;span style=&quot; font-family:&apos;Sans Serif&apos;;&quot;&gt; d&apos;activées sur votre serveur ownCloud.&lt;/span&gt;&lt;/p&gt;
&lt;p style=&quot; margin-top:12px; margin-bottom:12px; margin-left:0px; margin-right:0px; -qt-block-indent:0; text-indent:0px;&quot;&gt;&lt;span style=&quot; font-family:&apos;Sans Serif&apos;;&quot;&gt;Vous avez toujours besoin du client d&apos;&lt;/span&gt;&lt;a href=&quot;https://owncloud.org/&quot;&gt;&lt;span style=&quot; font-family:&apos;Sans Serif&apos;; font-weight:600; text-decoration: underline; color:#0055ff;&quot;&gt;ownCloud&lt;/span&gt;&lt;/a&gt;&lt;span style=&quot; font-family:&apos;Sans Serif&apos;;&quot;&gt; pour synchroniser vos notes !&lt;/span&gt;&lt;/p&gt;&lt;/body&gt;&lt;/html&gt;</translation>
    </message>
    <message>
        <location filename="../dialogs/settingsdialog.ui" line="472"/>
        <source>&lt;html&gt;&lt;head/&gt;&lt;body&gt;&lt;p&gt;Opens your ownCloud server &lt;span style=&quot; font-weight:600;&quot;&gt;App configuration&lt;/span&gt; page in your webbrowser to install or update QOwnNotesAPI and to enable the core apps &lt;span style=&quot; font-weight:600;&quot;&gt;Versions&lt;/span&gt; and &lt;span style=&quot; font-weight:600;&quot;&gt;Deleted files&lt;/span&gt;.&lt;/p&gt;&lt;/body&gt;&lt;/html&gt;</source>
        <translation>&lt;html&gt;&lt;head/&gt;&lt;body&gt;&lt;p&gt;Ouvrir la page &lt;span style=&quot; font-weight:600;&quot;&gt;Applications&lt;/span&gt; de votre serveur ownCloud dans votre navigateur internet pour installer ou mettre à jour QOwnNotesApi ainsi qu&apos;activer les applications systèmes &lt;span style=&quot; font-weight:600;&quot;&gt;Versions&lt;/span&gt; et &lt;span style=&quot; font-weight:600;&quot;&gt;Deleted files&lt;/span&gt;.&lt;/p&gt;&lt;/body&gt;&lt;/html&gt;</translation>
    </message>
    <message>
        <location filename="../dialogs/settingsdialog.ui" line="475"/>
        <source>open ownCloud server &amp;Apps page</source>
        <translation>Ouvrir la page &amp;Applications de votre serveur</translation>
    </message>
    <message>
        <location filename="../dialogs/settingsdialog.ui" line="519"/>
        <source>Error Message</source>
        <translation>Message d&apos;erreur</translation>
    </message>
    <message>
        <location filename="../dialogs/settingsdialog.ui" line="536"/>
        <source>Todo</source>
        <translation>Tâches</translation>
    </message>
    <message>
        <location filename="../dialogs/settingsdialog.ui" line="548"/>
        <source>Select the calendars you want to use for the TODO list</source>
        <translation>Sélectionner les calendriers que vous voulez utiliser dans votre liste de tâches</translation>
    </message>
    <message>
        <location filename="../dialogs/settingsdialog.ui" line="569"/>
        <source>&lt;html&gt;&lt;head/&gt;&lt;body&gt;&lt;p&gt;Click here to reload the list of calendars from your ownCloud server.&lt;/p&gt;&lt;/body&gt;&lt;/html&gt;</source>
        <translation>&lt;html&gt;&lt;head/&gt;&lt;body&gt;&lt;p&gt;Cliquer ici pour recharger la liste des calendriers depuis votre serveur ownCloud.&lt;/p&gt;&lt;/body&gt;&lt;/html&gt;</translation>
    </message>
    <message>
        <location filename="../dialogs/settingsdialog.ui" line="575"/>
        <source>&amp;reload calendar list</source>
        <translation>&amp;Recharger la liste des calendriers</translation>
    </message>
    <message>
        <location filename="../dialogs/settingsdialog.ui" line="595"/>
        <source>Which ownCloud calendar backend do you want to use?</source>
        <translation>Quelle application calendrier de votre serveur ownCloud voulez vous utiliser ?</translation>
    </message>
    <message>
        <location filename="../dialogs/settingsdialog.ui" line="607"/>
        <source>Default ownCloud calendar</source>
        <translation>Calendrier ownCloud par défaut</translation>
    </message>
    <message>
        <location filename="../dialogs/settingsdialog.ui" line="623"/>
        <source>Calendar Plus</source>
        <translation>Calendar Plus</translation>
    </message>
    <message>
        <location filename="../dialogs/settingsdialog.ui" line="630"/>
        <source>General</source>
        <translation>Général</translation>
    </message>
    <message>
        <location filename="../dialogs/settingsdialog.ui" line="642"/>
        <source>Notes</source>
        <translation>Notes</translation>
    </message>
    <message>
        <location filename="../dialogs/settingsdialog.ui" line="648"/>
        <source>&lt;html&gt;&lt;head/&gt;&lt;body&gt;&lt;p&gt;If checked you will always be notified about external modifications, even if current note wasn&apos;t edited in the last minute. Recommended is &lt;span style=&quot; font-style:italic;&quot;&gt;unchecked&lt;/span&gt;.&lt;/p&gt;&lt;/body&gt;&lt;/html&gt;</source>
        <translation>&lt;html&gt;&lt;head/&gt;&lt;body&gt;&lt;p&gt;Si déchoché, vous serez toujours averti des modifications extérieurs même si la note courante n&apos;a pas été édité dans la dernière minute. Il est recommandé de le  &lt;span style=&quot; font-style:italic;&quot;&gt;décocher&lt;/span&gt;.&lt;/p&gt;&lt;/body&gt;&lt;/html&gt;</translation>
    </message>
    <message>
        <location filename="../dialogs/settingsdialog.ui" line="654"/>
        <source>notify about all external modifications</source>
        <translation>Avertir de toutes les modifications extérieurs</translation>
    </message>
    <message>
        <location filename="../dialogs/settingsdialog.ui" line="680"/>
        <source>You might run into sync troubles with older versions of ownCloud sync when going far below 10 sec.
Just test yourself if you get sync conflicts and set a higher value if so.</source>
        <translation>Vous risquez d&apos;avoir des problèmes de synchronisation avec des anciennes versions de ownCloud si mettez moins de 10s.
Vous pouvez tester vous-même. Si vous avez des conflits de synchronisation, vous pouvez augmenter la valeur.</translation>
    </message>
    <message>
        <location filename="../dialogs/settingsdialog.ui" line="684"/>
        <source>note save interval time [sec]</source>
        <translation>Intervalle de temps entre les sauvegardes des notes [secondes]</translation>
    </message>
    <message>
        <location filename="../dialogs/settingsdialog.ui" line="700"/>
        <source>Font settings</source>
        <translation>Paramètres de la police d&apos;écrture</translation>
    </message>
    <message>
        <location filename="../dialogs/settingsdialog.ui" line="711"/>
        <location filename="../dialogs/settingsdialog.ui" line="753"/>
        <source>Font name</source>
        <translation>Nom de la police</translation>
    </message>
    <message>
        <location filename="../dialogs/settingsdialog.ui" line="718"/>
        <location filename="../dialogs/settingsdialog.ui" line="760"/>
        <source>set a new font</source>
        <translation>Choisir une nouvelle police</translation>
    </message>
    <message>
        <location filename="../dialogs/settingsdialog.ui" line="721"/>
        <location filename="../dialogs/settingsdialog.ui" line="763"/>
        <source>...</source>
        <translation>...</translation>
    </message>
    <message>
        <location filename="../dialogs/settingsdialog.ui" line="728"/>
        <source>note text edit:</source>
        <translation>Police de l&apos;édition des notes : </translation>
    </message>
    <message>
        <location filename="../dialogs/settingsdialog.ui" line="738"/>
        <source>note markdown view:</source>
        <translation>Police de la vue Markdown : </translation>
    </message>
    <message>
        <location filename="../dialogs/settingsdialog.ui" line="779"/>
        <location filename="../dialogs/settingsdialog.cpp" line="524"/>
        <source>Database</source>
        <translation>Base de données</translation>
    </message>
    <message>
        <location filename="../dialogs/settingsdialog.ui" line="785"/>
        <source>Reinitialize Database</source>
        <translation>Réinitialiser la base de données</translation>
    </message>
    <message>
        <location filename="../dialogs/settingsdialog.ui" line="792"/>
        <source>Do this if you have troubles with your Todo items.</source>
        <translation>À faire si vous avez des problèmes avec les tâches.</translation>
    </message>
    <message>
        <location filename="../dialogs/settingsdialog.ui" line="811"/>
        <source>Recent notes folders</source>
        <translation>Répertoire des notes récents</translation>
    </message>
    <message>
        <location filename="../dialogs/settingsdialog.ui" line="817"/>
        <source>Show recent notes folders in main area</source>
        <translation>Afficher les répertoires de notes récents dans la zone principale</translation>
    </message>
    <message>
        <location filename="../dialogs/settingsdialog.ui" line="824"/>
        <source>clear the recent note folder history</source>
        <translation>Effacer l&apos;historique des répertoires des notes</translation>
    </message>
    <message>
        <location filename="../dialogs/settingsdialog.ui" line="827"/>
        <source>Clear history</source>
        <translation>Effacer l&apos;historique</translation>
    </message>
    <message>
        <location filename="../dialogs/settingsdialog.ui" line="843"/>
        <source>Toolbar</source>
        <translation>Barre d&apos;outils</translation>
    </message>
    <message>
        <location filename="../dialogs/settingsdialog.ui" line="855"/>
        <source>Icon size:</source>
        <translation>Taille des icones : </translation>
    </message>
    <message>
        <location filename="../dialogs/settingsdialog.ui" line="872"/>
        <source>Debug</source>
        <translation>Déboguage</translation>
    </message>
    <message>
        <location filename="../dialogs/settingsdialog.ui" line="878"/>
        <source>Debug information</source>
        <translation>Informations de débogue</translation>
    </message>
    <message>
        <location filename="../dialogs/settingsdialog.ui" line="899"/>
        <source>&lt;html&gt;&lt;head/&gt;&lt;body&gt;&lt;p&gt;You can &lt;span style=&quot; font-weight:600;&quot;&gt;copy and paste&lt;/span&gt; this text (or parts of this text) in an &lt;span style=&quot; font-weight:600;&quot;&gt;issue&lt;/span&gt; on the &lt;a href=&quot;https://github.com/pbek/QOwnNotes/issues&quot;&gt;&lt;span style=&quot; text-decoration: underline; color:#0000ff;&quot;&gt;QOwnNotes issues page&lt;/span&gt;&lt;/a&gt; if you have &lt;span style=&quot; font-weight:600;&quot;&gt;questions or troubles&lt;/span&gt; with QOwnNotes. Data that is too sensitive is hidden in this information.&lt;/p&gt;&lt;/body&gt;&lt;/html&gt;</source>
        <translation>&lt;html&gt;&lt;head/&gt;&lt;body&gt;&lt;p&gt;Vous pouvez &lt;span style=&quot; font-weight:600;&quot;&gt;copier coller&lt;/span&gt; ce texte (ou des parties de ce texte) dans une &lt;span style=&quot; font-weight:600;&quot;&gt;issue&lt;/span&gt; sur la &lt;a href=&quot;https://github.com/pbek/QOwnNotes/issues&quot;&gt;&lt;span style=&quot; text-decoration: underline; color:#0000ff;&quot;&gt;page des problèmes de QOwnNotes&lt;/span&gt;&lt;/a&gt; si vous avez &lt;span style=&quot; font-weight:600;&quot;&gt;des questions ou des problèmes&lt;/span&gt; avec QOwnNotes. Les données sensibles ne se trouvent pas dans ces informations.&lt;/p&gt;&lt;/body&gt;&lt;/html&gt;</translation>
    </message>
    <message>
        <location filename="../dialogs/settingsdialog.ui" line="912"/>
        <source>&amp;Save debug information</source>
        <translation>&amp;Enregistrer les informations de déboguage</translation>
    </message>
    <message>
<<<<<<< HEAD
        <location filename="../dialogs/settingsdialog.cpp" line="298"/>
        <source>The connection was made successfully!
Server version: %1
QOwnNotesAPI version: %2</source>
        <translation>La connexion a été un succès !
Version du serveur : %1
Version de QOwnNotesAPI : %2</translation>
    </message>
    <message>
        <location filename="../dialogs/settingsdialog.cpp" line="307"/>
        <source>There was an error connecting to the ownCloud Server!
You also need to have the QOwnNotesAPI app installed and enabled!

Connection error message: </source>
        <translation>Il y a eut une erreur lors de la connexion au serveur ownCloud !
Vous devez aussi vérifier que QOwnNotesAPI est bien installé et activé !

Le message d&apos;erreur est : </translation>
    </message>
    <message>
        <location filename="../dialogs/settingsdialog.cpp" line="477"/>
        <source>Select ownCloud base directory</source>
        <translation>Sélectionner le répertoire de base d&apos;ownCloud</translation>
    </message>
    <message>
        <location filename="../dialogs/settingsdialog.cpp" line="525"/>
        <source>The Database was reinitialized.</source>
        <translation>La base de donnée a été réinitialisée.</translation>
    </message>
    <message>
        <location filename="../dialogs/settingsdialog.cpp" line="535"/>
        <source>Recent note folders history</source>
        <translation>Historique des répertoire de notes récents</translation>
    </message>
    <message>
        <location filename="../dialogs/settingsdialog.cpp" line="536"/>
        <source>The history was cleared.</source>
        <translation>L&apos;historique a bien été effacé.</translation>
    </message>
    <message>
        <location filename="../dialogs/settingsdialog.cpp" line="553"/>
        <source>Markdown files (*.md)</source>
        <translation>Fichiers Markdown (*.md)</translation>
    </message>
    <message>
        <location filename="../dialogs/settingsdialog.cpp" line="554"/>
        <source>Save debug information</source>
        <translation>Enregistrer les informations de déboguage</translation>
=======
        <location filename="../dialogs/settingsdialog.ui" line="943"/>
        <source>If you change the language you have to restart the application for the changes to take action.</source>
        <translation type="unfinished"></translation>
    </message>
    <message>
        <location filename="../dialogs/settingsdialog.ui" line="956"/>
        <source>App metrics</source>
        <translation type="unfinished"></translation>
    </message>
    <message>
        <location filename="../dialogs/settingsdialog.ui" line="974"/>
        <source>Anonymous usage data helps to decide what parts of QOwnNotes to improve next and to find and fix bugs. Please disable it only if you really can&apos;t live with it.</source>
        <translation type="unfinished"></translation>
    </message>
    <message>
        <location filename="../dialogs/settingsdialog.ui" line="987"/>
        <source>disable tracking of usage data</source>
        <translation type="unfinished"></translation>
    </message>
    <message>
        <location filename="../dialogs/settingsdialog.ui" line="1013"/>
        <source>Debug</source>
        <translation type="unfinished"></translation>
    </message>
    <message>
        <location filename="../dialogs/settingsdialog.ui" line="1019"/>
        <source>Debug information</source>
        <translation type="unfinished"></translation>
    </message>
    <message>
        <location filename="../dialogs/settingsdialog.ui" line="1040"/>
        <source>&lt;html&gt;&lt;head/&gt;&lt;body&gt;&lt;p&gt;You can &lt;span style=&quot; font-weight:600;&quot;&gt;copy and paste&lt;/span&gt; this text (or parts of this text) in an &lt;span style=&quot; font-weight:600;&quot;&gt;issue&lt;/span&gt; on the &lt;a href=&quot;https://github.com/pbek/QOwnNotes/issues&quot;&gt;&lt;span style=&quot; text-decoration: underline; color:#0000ff;&quot;&gt;QOwnNotes issues page&lt;/span&gt;&lt;/a&gt; if you have &lt;span style=&quot; font-weight:600;&quot;&gt;questions or troubles&lt;/span&gt; with QOwnNotes. Data that is too sensitive is hidden in this information.&lt;/p&gt;&lt;/body&gt;&lt;/html&gt;</source>
        <translation type="unfinished"></translation>
    </message>
    <message>
        <location filename="../dialogs/settingsdialog.ui" line="1053"/>
        <source>&amp;Save debug information</source>
        <translation type="unfinished"></translation>
    </message>
    <message>
        <location filename="../dialogs/settingsdialog.cpp" line="516"/>
        <source>Select ownCloud base directory</source>
        <translation type="unfinished"></translation>
>>>>>>> 1ac3be2f
    </message>
</context>
<context>
    <name>TodoDialog</name>
    <message>
        <location filename="../dialogs/tododialog.ui" line="14"/>
        <source>Todo</source>
        <translation>Tâches</translation>
    </message>
    <message>
        <location filename="../dialogs/tododialog.ui" line="50"/>
        <source>summary</source>
        <translation>Titre de la tâche</translation>
    </message>
    <message>
        <location filename="../dialogs/tododialog.ui" line="87"/>
        <source>save current todo item</source>
        <translation>Enregistrer la tâche courante</translation>
    </message>
    <message>
        <location filename="../dialogs/tododialog.ui" line="90"/>
        <source>&amp;save</source>
        <translation>&amp;Enregistrer</translation>
    </message>
    <message>
        <location filename="../dialogs/tododialog.ui" line="97"/>
        <source>Ctrl+S</source>
        <translation>Ctrl+S</translation>
    </message>
    <message>
        <location filename="../dialogs/tododialog.ui" line="104"/>
        <source>remove current todo item</source>
        <translation>Supprimer la tâche courante</translation>
    </message>
    <message>
        <location filename="../dialogs/tododialog.ui" line="107"/>
        <source>&amp;remove</source>
        <translation>&amp;Supprimer</translation>
    </message>
    <message>
        <location filename="../dialogs/tododialog.ui" line="114"/>
        <source>Ctrl+R</source>
        <translation>Ctrl+R</translation>
    </message>
    <message>
        <location filename="../dialogs/tododialog.ui" line="126"/>
        <location filename="../dialogs/tododialog.ui" line="133"/>
        <source>Priority</source>
        <translation>Prioritaire</translation>
    </message>
    <message>
        <location filename="../dialogs/tododialog.ui" line="161"/>
        <source>Reminder</source>
        <translation>Rappel</translation>
    </message>
    <message>
        <location filename="../dialogs/tododialog.ui" line="226"/>
        <source>Show completed items</source>
        <translation>Afficher les tâches terminées</translation>
    </message>
    <message>
        <location filename="../dialogs/tododialog.ui" line="233"/>
        <source>reload the todo list from server</source>
        <translation>Recharger la liste des tâches depuis le serveur</translation>
    </message>
    <message>
        <location filename="../dialogs/tododialog.ui" line="236"/>
        <source>&amp;reload</source>
        <translation>&amp;Recharger</translation>
    </message>
    <message>
        <location filename="../dialogs/tododialog.ui" line="250"/>
        <source>select your todo list</source>
        <translation>Sélectionner votre liste des tâches</translation>
    </message>
    <message>
        <location filename="../dialogs/tododialog.ui" line="257"/>
        <source>Todo list items are being loaded from the server</source>
        <translation>La liste des tâches est en train d&apos;être téléchargée depuis le serveur</translation>
    </message>
    <message>
        <location filename="../dialogs/tododialog.ui" line="267"/>
        <source>search or create todo item</source>
        <translation>Rechercher ou créer une tâche</translation>
    </message>
    <message>
        <location filename="../dialogs/tododialog.cpp" line="405"/>
        <source>Remove todo item</source>
        <translation>Supprimer la tâche</translation>
    </message>
    <message>
        <location filename="../dialogs/tododialog.cpp" line="406"/>
        <source>Remove the selected todo item?
This cannot be undone!</source>
        <translation>Supprimer la tâche sélectionnée ?
Cela ne peut être annuler !</translation>
    </message>
    <message>
        <location filename="../dialogs/tododialog.cpp" line="407"/>
        <source>&amp;Remove</source>
        <translation>&amp;Supprimer</translation>
    </message>
    <message>
        <location filename="../dialogs/tododialog.cpp" line="407"/>
        <source>&amp;Cancel</source>
        <translation>&amp;Annuler</translation>
    </message>
</context>
<context>
    <name>TrashDialog</name>
    <message>
        <location filename="../dialogs/trashdialog.ui" line="14"/>
        <source>Trashed notes</source>
        <translation>Corbeille des notes</translation>
    </message>
    <message>
        <location filename="../dialogs/trashdialog.ui" line="28"/>
        <source>&lt;!DOCTYPE HTML PUBLIC &quot;-//W3C//DTD HTML 4.0//EN&quot; &quot;http://www.w3.org/TR/REC-html40/strict.dtd&quot;&gt;
&lt;html&gt;&lt;head&gt;&lt;meta name=&quot;qrichtext&quot; content=&quot;1&quot; /&gt;&lt;style type=&quot;text/css&quot;&gt;
p, li { white-space: pre-wrap; }
&lt;/style&gt;&lt;/head&gt;&lt;body style=&quot; font-family:&apos;Sans Serif&apos;; font-size:9pt; font-weight:400; font-style:normal;&quot;&gt;
&lt;p style=&quot;-qt-paragraph-type:empty; margin-top:0px; margin-bottom:0px; margin-left:0px; margin-right:0px; -qt-block-indent:0; text-indent:0px;&quot;&gt;&lt;br /&gt;&lt;/p&gt;&lt;/body&gt;&lt;/html&gt;</source>
        <translation>&lt;!DOCTYPE HTML PUBLIC &quot;-//W3C//DTD HTML 4.0//EN&quot; &quot;http://www.w3.org/TR/REC-html40/strict.dtd&quot;&gt;
&lt;html&gt;&lt;head&gt;&lt;meta name=&quot;qrichtext&quot; content=&quot;1&quot; /&gt;&lt;style type=&quot;text/css&quot;&gt;
p, li { white-space: pre-wrap; }
&lt;/style&gt;&lt;/head&gt;&lt;body style=&quot; font-family:&apos;Sans Serif&apos;; font-size:9pt; font-weight:400; font-style:normal;&quot;&gt;
&lt;p style=&quot;-qt-paragraph-type:empty; margin-top:12px; margin-bottom:12px; margin-left:0px; margin-right:0px; -qt-block-indent:0; text-indent:0px;&quot;&gt;&lt;br /&gt;&lt;/p&gt;&lt;/body&gt;&lt;/html&gt; {3C?} {4.0/?} {3.?} {40/?} {1&quot;?} {9p?} {400;?} {0p?} {0p?} {0p?} {0p?} {0;?} {0p?}</translation>
    </message>
    <message>
        <location filename="../dialogs/trashdialog.cpp" line="20"/>
        <source>&amp;Restore selected note on server</source>
        <translation>&amp;Restaurer la note sélectionnée sepuis le serveur</translation>
    </message>
    <message>
        <location filename="../dialogs/trashdialog.cpp" line="21"/>
        <source>&lt;h3&gt;Slower, but with note versions&lt;/h3&gt;&lt;p&gt;The note will be restored on your ownCloud server with all versions.&lt;/p&gt;&lt;p&gt;You will have to wait until it is synced to QOwnNotes by ownCloud sync.&lt;/p&gt;</source>
        <translation>&lt;h3&gt;Lent mais récupère aussi  les versions de la note&lt;/h3&gt;&lt;p&gt;La note sera récupérée du serveur avec toutes ses anciennes versions.&lt;/p&gt;&lt;p&gt;Vous devez attendre jusqu&apos;à ce la synchronisation ownCloud soit terminée pour retrouver la note dans QOwnNotes.&lt;/p&gt;</translation>
    </message>
    <message>
        <location filename="../dialogs/trashdialog.cpp" line="29"/>
        <source>&amp;Download selected note</source>
        <translation>&amp;Télécharger la note sélectionnée</translation>
    </message>
    <message>
        <location filename="../dialogs/trashdialog.cpp" line="30"/>
        <source>&lt;h3&gt;Faster, but without versions&lt;/h3&gt;&lt;p&gt;The note will be created with the text from the preview.&lt;/p&gt;&lt;p&gt;The note versions on your ownCloud server will not be restored and the note will remain in the trash.&lt;/p&gt;&lt;p&gt;You can always restore the note and its versions later.&lt;/p&gt;</source>
        <translation>&lt;h3&gt;Rapide mais sans les versions de la note&lt;/h3&gt;&lt;p&gt;La note sera récupérée depuit le texte de la prévisualisation.&lt;/p&gt;&lt;p&gt;Les versions de la note sur votre serveur ne seront pas restaurées et resteront dans la corbeille.&lt;/p&gt;&lt;p&gt;vous pouvez toujours restaurer la note et ses différentes versions plus tard.&lt;/p&gt;</translation>
    </message>
    <message>
        <location filename="../dialogs/trashdialog.cpp" line="39"/>
        <source>&amp;Cancel</source>
        <translation>&amp;Annuler</translation>
    </message>
</context>
<context>
    <name>UpdateDialog</name>
    <message>
        <location filename="../dialogs/updatedialog.ui" line="14"/>
        <source>Update available</source>
        <translation>Mise à jour disponible</translation>
    </message>
    <message>
        <location filename="../dialogs/updatedialog.ui" line="22"/>
        <source>A new update of QOwnNotes is available!</source>
        <translation>Une nouvelle version de QOwnNotes est disponible !</translation>
    </message>
    <message>
        <location filename="../dialogs/updatedialog.ui" line="35"/>
        <source>Version 0.xx</source>
        <translation>Version 0.xx</translation>
    </message>
    <message>
        <location filename="../dialogs/updatedialog.ui" line="58"/>
        <source>Do you want to download the new version?</source>
        <translation>Voulez-vous télécharger la nouvelle version ?</translation>
    </message>
    <message>
        <location filename="../dialogs/updatedialog.ui" line="65"/>
        <source>QOwnNotes will be downloaded in your default browser.</source>
        <translation>QOwnNotes sera téléchargé depuis votre navigateur internet par défaut.</translation>
    </message>
    <message>
        <location filename="../dialogs/updatedialog.cpp" line="26"/>
        <source>&amp;Download latest</source>
        <translation>&amp;Télécharger la dernière version</translation>
    </message>
    <message>
        <location filename="../dialogs/updatedialog.cpp" line="32"/>
        <source>&amp;Skip version</source>
        <translation>&amp;Passer la version</translation>
    </message>
    <message>
        <location filename="../dialogs/updatedialog.cpp" line="38"/>
        <source>&amp;Cancel</source>
        <translation>&amp;Annuler</translation>
    </message>
</context>
<context>
    <name>VersionDialog</name>
    <message>
        <location filename="../dialogs/versiondialog.ui" line="14"/>
        <source>Note versions on your ownCloud server</source>
        <translation>Versions de la note sur votre serveur ownCloud</translation>
    </message>
    <message>
        <location filename="../dialogs/versiondialog.ui" line="38"/>
        <source>&lt;!DOCTYPE HTML PUBLIC &quot;-//W3C//DTD HTML 4.0//EN&quot; &quot;http://www.w3.org/TR/REC-html40/strict.dtd&quot;&gt;
&lt;html&gt;&lt;head&gt;&lt;meta name=&quot;qrichtext&quot; content=&quot;1&quot; /&gt;&lt;style type=&quot;text/css&quot;&gt;
p, li { white-space: pre-wrap; }
&lt;/style&gt;&lt;/head&gt;&lt;body style=&quot; font-family:&apos;Sans Serif&apos;; font-size:9pt; font-weight:400; font-style:normal;&quot;&gt;
&lt;p style=&quot;-qt-paragraph-type:empty; margin-top:0px; margin-bottom:0px; margin-left:0px; margin-right:0px; -qt-block-indent:0; text-indent:0px;&quot;&gt;&lt;br /&gt;&lt;/p&gt;&lt;/body&gt;&lt;/html&gt;</source>
        <translation>&lt;!DOCTYPE HTML PUBLIC &quot;-//W3C//DTD HTML 4.0//EN&quot; &quot;http://www.w3.org/TR/REC-html40/strict.dtd&quot;&gt;
&lt;html&gt;&lt;head&gt;&lt;meta name=&quot;qrichtext&quot; content=&quot;1&quot; /&gt;&lt;style type=&quot;text/css&quot;&gt;
p, li { white-space: pre-wrap; }
&lt;/style&gt;&lt;/head&gt;&lt;body style=&quot; font-family:&apos;Sans Serif&apos;; font-size:9pt; font-weight:400; font-style:normal;&quot;&gt;
&lt;p style=&quot;-qt-paragraph-type:empty; margin-top:12px; margin-bottom:12px; margin-left:0px; margin-right:0px; -qt-block-indent:0; text-indent:0px;&quot;&gt;&lt;br /&gt;&lt;/p&gt;&lt;/body&gt;&lt;/html&gt; {3C?} {4.0/?} {3.?} {40/?} {1&quot;?} {9p?} {400;?} {0p?} {0p?} {0p?} {0p?} {0;?} {0p?}</translation>
    </message>
    <message>
        <location filename="../dialogs/versiondialog.cpp" line="20"/>
        <source>&amp;Restore selected version</source>
        <translation>&amp;Restaurer la version sélectionnée</translation>
    </message>
    <message>
        <location filename="../dialogs/versiondialog.cpp" line="26"/>
        <source>&amp;Cancel</source>
        <translation>&amp;Annuler</translation>
    </message>
</context>
</TS><|MERGE_RESOLUTION|>--- conflicted
+++ resolved
@@ -578,7 +578,6 @@
         <translation>Il semblerait que votre mot de passe n&apos;est pas valide !</translation>
     </message>
     <message>
-<<<<<<< HEAD
         <location filename="../mainwindow.cpp" line="1270"/>
         <source>Remove selected notes</source>
         <translation>Supprimer la note sélectionnée</translation>
@@ -663,14 +662,6 @@
     </message>
     <message>
         <location filename="../mainwindow.cpp" line="1479"/>
-=======
-        <location filename="../mainwindow.cpp" line="1443"/>
-        <source>Link to an url or note</source>
-        <translation type="unfinished"></translation>
-    </message>
-    <message>
-        <location filename="../mainwindow.cpp" line="1506"/>
->>>>>>> 1ac3be2f
         <source>Print note</source>
         <translation>Imprimer la note</translation>
     </message>
@@ -1183,7 +1174,6 @@
         <translation>&amp;Enregistrer les informations de déboguage</translation>
     </message>
     <message>
-<<<<<<< HEAD
         <location filename="../dialogs/settingsdialog.cpp" line="298"/>
         <source>The connection was made successfully!
 Server version: %1
@@ -1232,51 +1222,6 @@
         <location filename="../dialogs/settingsdialog.cpp" line="554"/>
         <source>Save debug information</source>
         <translation>Enregistrer les informations de déboguage</translation>
-=======
-        <location filename="../dialogs/settingsdialog.ui" line="943"/>
-        <source>If you change the language you have to restart the application for the changes to take action.</source>
-        <translation type="unfinished"></translation>
-    </message>
-    <message>
-        <location filename="../dialogs/settingsdialog.ui" line="956"/>
-        <source>App metrics</source>
-        <translation type="unfinished"></translation>
-    </message>
-    <message>
-        <location filename="../dialogs/settingsdialog.ui" line="974"/>
-        <source>Anonymous usage data helps to decide what parts of QOwnNotes to improve next and to find and fix bugs. Please disable it only if you really can&apos;t live with it.</source>
-        <translation type="unfinished"></translation>
-    </message>
-    <message>
-        <location filename="../dialogs/settingsdialog.ui" line="987"/>
-        <source>disable tracking of usage data</source>
-        <translation type="unfinished"></translation>
-    </message>
-    <message>
-        <location filename="../dialogs/settingsdialog.ui" line="1013"/>
-        <source>Debug</source>
-        <translation type="unfinished"></translation>
-    </message>
-    <message>
-        <location filename="../dialogs/settingsdialog.ui" line="1019"/>
-        <source>Debug information</source>
-        <translation type="unfinished"></translation>
-    </message>
-    <message>
-        <location filename="../dialogs/settingsdialog.ui" line="1040"/>
-        <source>&lt;html&gt;&lt;head/&gt;&lt;body&gt;&lt;p&gt;You can &lt;span style=&quot; font-weight:600;&quot;&gt;copy and paste&lt;/span&gt; this text (or parts of this text) in an &lt;span style=&quot; font-weight:600;&quot;&gt;issue&lt;/span&gt; on the &lt;a href=&quot;https://github.com/pbek/QOwnNotes/issues&quot;&gt;&lt;span style=&quot; text-decoration: underline; color:#0000ff;&quot;&gt;QOwnNotes issues page&lt;/span&gt;&lt;/a&gt; if you have &lt;span style=&quot; font-weight:600;&quot;&gt;questions or troubles&lt;/span&gt; with QOwnNotes. Data that is too sensitive is hidden in this information.&lt;/p&gt;&lt;/body&gt;&lt;/html&gt;</source>
-        <translation type="unfinished"></translation>
-    </message>
-    <message>
-        <location filename="../dialogs/settingsdialog.ui" line="1053"/>
-        <source>&amp;Save debug information</source>
-        <translation type="unfinished"></translation>
-    </message>
-    <message>
-        <location filename="../dialogs/settingsdialog.cpp" line="516"/>
-        <source>Select ownCloud base directory</source>
-        <translation type="unfinished"></translation>
->>>>>>> 1ac3be2f
     </message>
 </context>
 <context>

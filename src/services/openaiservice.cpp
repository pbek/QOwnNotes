--- conflicted
+++ resolved
@@ -81,47 +81,29 @@
 void OpenAiService::initializeBackends() {
     _backendModels.clear();
     _backendModels[QStringLiteral("openai")] =
-<<<<<<< HEAD
-        QStringList{"gpt-4o", "gpt-4o-mini", "gpt-4-turbo", "gpt-3.5-turbo", "gpt-4"};
+    QStringList{"gpt-4o",     "chatgpt-4o-latest", "gpt-4o-mini",   "o1-mini",
+                    "o1-preview", "gpt-4-turbo",       "gpt-3.5-turbo", "gpt-4"};
     _backendModels[QStringLiteral("groq")] = QStringList{
-        // Models to keep
-        "llama-3.1-8b-instant",
-        "deepseek-r1-distill-llama-70b",
-        "gemma2-9b-it",
-        "llama-3.3-70b-versatile",
-        // Newly added models
-        "qwen/qwen3-32b",
-        "groq/compound",
-        "groq/compound-mini",
-        "meta-llama/llama-4-maverick-17b-128e-instruct",
-        "meta-llama/llama-4-scout-17b-16e-instruct",
-        "meta-llama/llama-guard-4-12b",
-        "meta-llama/llama-prompt-guard-2-86m",
-        "meta-llama/llama-prompt-guard-2-22m",
-        "moonshotai/kimi-k2-instruct",
-        "moonshotai/kimi-k2-instruct-0905",
-        "openai/gpt-oss-120b",
-        "openai/gpt-oss-20b"
+          // Models to keep
+          "llama-3.1-8b-instant",
+          "deepseek-r1-distill-llama-70b",
+          "gemma2-9b-it",
+          "llama-3.3-70b-versatile",
+          // Newly added models
+          "qwen/qwen3-32b",
+          "groq/compound",
+          "groq/compound-mini",
+          "meta-llama/llama-4-maverick-17b-128e-instruct",
+          "meta-llama/llama-4-scout-17b-16e-instruct",
+          "meta-llama/llama-guard-4-12b",
+          "meta-llama/llama-prompt-guard-2-86m",
+          "meta-llama/llama-prompt-guard-2-22m",
+          "moonshotai/kimi-k2-instruct",
+          "moonshotai/kimi-k2-instruct-0905",
+          "openai/gpt-oss-120b",
+          "openai/gpt-oss-20b"
     };
-=======
-        QStringList{"gpt-4o",     "chatgpt-4o-latest", "gpt-4o-mini",   "o1-mini",
-                    "o1-preview", "gpt-4-turbo",       "gpt-3.5-turbo", "gpt-4"};
-    _backendModels[QStringLiteral("groq")] = QStringList{"qwen-2.5-32b",
-                                                         "deepseek-r1-distill-qwen-32b",
-                                                         "deepseek-r1-distill-llama-70b",
-                                                         "llama-3.1-8b-instant",
-                                                         "llama-3.2-11b-vision-preview",
-                                                         "llama-3.2-1b-preview",
-                                                         "llama-3.2-3b-preview",
-                                                         "llama-3.2-90b-vision-preview",
-                                                         "llama-3.3-70b-specdec",
-                                                         "llama-3.3-70b-versatile",
-                                                         "llama3-70b-8192",
-                                                         "llama3-8b-8192",
-                                                         "llama-guard-3-8b",
-                                                         "mixtral-8x7b-32768",
-                                                         "gemma2-9b-it"};
->>>>>>> bcf8899b
+main
 
     _backendApiBaseUrls.clear();
     _backendApiBaseUrls[QStringLiteral("openai")] =
